--- conflicted
+++ resolved
@@ -50,22 +50,10 @@
 
 else
 
-<<<<<<< HEAD
   CXXFLAGS += -O3 -fno-tree-vectorize -ffast-math -funroll-loops -fomit-frame-pointer -pipe -fopenmp
   CFLAGS   += -O3 -fno-tree-vectorize -ffast-math -funroll-loops -fomit-frame-pointer -pipe -fopenmp
   FFLAGS   += -O3 -fno-tree-vectorize -ffast-math -funroll-loops -fomit-frame-pointer -pipe -fopenmp
   F90FLAGS += -O3 -fno-tree-vectorize -ffast-math -funroll-loops -fomit-frame-pointer -pipe -fopenmp
-=======
-  # CXXFLAGS += -O3 -ftree-vectorize -ffast-math -funroll-loops -fomit-frame-pointer -pipe -fopenmp
-  # CFLAGS   += -O3 -ftree-vectorize -ffast-math -funroll-loops -fomit-frame-pointer -pipe -fopenmp
-  # FFLAGS   += -O3 -ftree-vectorize -ffast-math -funroll-loops -fomit-frame-pointer -pipe -fopenmp
-  # F90FLAGS += -O3 -ftree-vectorize -ffast-math -funroll-loops -fomit-frame-pointer -pipe -fopenmp
-
-  CXXFLAGS += -O3 -ftree-vectorize -ffast-math -funroll-loops -fomit-frame-pointer -pipe -fopenmp
-  CFLAGS   += -O3 -ftree-vectorize -ffast-math -funroll-loops -fomit-frame-pointer -pipe -fopenmp
-  FFLAGS   += -O3 -ftree-vectorize -ffast-math -funroll-loops -fomit-frame-pointer -pipe -fopenmp
-  F90FLAGS += -O3 -ftree-vectorize -ffast-math -funroll-loops -fomit-frame-pointer -pipe -fopenmp
->>>>>>> c3a3f0d5
 
 endif
 
