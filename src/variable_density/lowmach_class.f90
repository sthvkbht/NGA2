!> Low-Mach flow solver class:
!> Provides support for various BC, RHS calculation,
!> implicit solver, and pressure solution
!> Assumes variable viscosity and density.
module lowmach_class
   use precision,      only: WP
   use string,         only: str_medium
   use config_class,   only: config
   use ils_class,      only: ils
   use iterator_class, only: iterator
   implicit none
   private
   
   ! Expose type/constructor/methods
   public :: lowmach,bcond
   
   ! List of known available bcond for this solver
   integer, parameter, public :: wall=1              !< Dirichlet at zero condition
   integer, parameter, public :: dirichlet=2         !< Dirichlet condition
   integer, parameter, public :: neumann=3           !< Zero normal gradient
   integer, parameter, public :: convective=4        !< Convective outflow condition
   integer, parameter, public :: clipped_neumann=5   !< Clipped Neumann condition (outflow only)
   
   !> Boundary conditions for the low-Mach solver
   type :: bcond
      type(bcond), pointer :: next                        !< Linked list of bconds
      character(len=str_medium) :: name='UNNAMED_BCOND'   !< Bcond name (default=UNNAMED_BCOND)
      integer :: type                                     !< Bcond type
      type(iterator) :: itr                               !< This is the iterator for the bcond - this identifies the (i,j,k)
      character(len=1) :: face                            !< Bcond face (x/y/z)
      integer :: dir                                      !< Bcond direction (+1,-1,0 for interior)
      real(WP) :: rdir                                    !< Bcond direction (real variable)
      logical :: canCorrect                               !< Can this bcond be corrected for global conservation?
   end type bcond
   
   !> Low Mach solver object definition
   type :: lowmach
      
      ! This is our config
      class(config), pointer :: cfg                       !< This is the config the solver is build for
      
      ! This is the name of the solver
      character(len=str_medium) :: name='UNNAMED_LOWMACH' !< Solver name (default=UNNAMED_LOWMACH)
      
      ! Variable viscosity fluid
      real(WP), dimension(:,:,:), allocatable :: visc     !< Dynamic viscosity array - needs to be provided by user
      
      ! Gravitational acceleration
      real(WP), dimension(3) :: gravity=0.0_WP            !< Acceleration of gravity
      
      ! Boundary condition list
      integer :: nbc                                      !< Number of bcond for our solver
      real(WP), dimension(:), allocatable :: mfr          !< MFR through each bcond
      real(WP), dimension(:), allocatable :: area         !< Area for each bcond
      real(WP) :: correctable_area                        !< Area of bcond that can be corrected
      type(bcond), pointer :: first_bc                    !< List of bcond for our solver
      
      ! Flow variables
      real(WP), dimension(:,:,:), allocatable :: rho      !< Density array
      real(WP), dimension(:,:,:), allocatable :: rhoU     !< U momentum array
      real(WP), dimension(:,:,:), allocatable :: rhoV     !< V momentum array
      real(WP), dimension(:,:,:), allocatable :: rhoW     !< W momentum array
      real(WP), dimension(:,:,:), allocatable :: U        !< U velocity array
      real(WP), dimension(:,:,:), allocatable :: V        !< V velocity array
      real(WP), dimension(:,:,:), allocatable :: W        !< W velocity array
      real(WP), dimension(:,:,:), allocatable :: P        !< Pressure array
      
      ! Old flow variables
      real(WP), dimension(:,:,:), allocatable :: rhoold   !< Old density array
      real(WP), dimension(:,:,:), allocatable :: rhoUold  !< Old U momentum array
      real(WP), dimension(:,:,:), allocatable :: rhoVold  !< Old V momentum array
      real(WP), dimension(:,:,:), allocatable :: rhoWold  !< Old W momentum array
      real(WP), dimension(:,:,:), allocatable :: Uold     !< Old U velocity array
      real(WP), dimension(:,:,:), allocatable :: Vold     !< Old V velocity array
      real(WP), dimension(:,:,:), allocatable :: Wold     !< Old W velocity array
      
      ! Flow divergence
      real(WP), dimension(:,:,:), allocatable :: div      !< Divergence array
      
      ! Pressure solver
      type(ils) :: psolv                                  !< Iterative linear solver object for the pressure Poisson equation
      
      ! Implicit velocity solver
      type(ils) :: implicit                               !< Iterative linear solver object for an implicit prediction of the NS residual
      
      ! Metrics
      real(WP), dimension(:,:,:,:,:), allocatable :: itp_xy,itp_yz,itp_xz !< Interpolation for viscosity
      real(WP), dimension(:,:,:,:), allocatable :: itpr_x,itpr_y,itpr_z   !< Interpolation for density
      real(WP), dimension(:,:,:,:), allocatable :: itpu_x,itpu_y,itpu_z   !< Interpolation for U
      real(WP), dimension(:,:,:,:), allocatable :: itpv_x,itpv_y,itpv_z   !< Interpolation for V
      real(WP), dimension(:,:,:,:), allocatable :: itpw_x,itpw_y,itpw_z   !< Interpolation for W
      real(WP), dimension(:,:,:,:), allocatable :: divp_x,divp_y,divp_z   !< Divergence for P-cell
      real(WP), dimension(:,:,:,:), allocatable :: divu_x,divu_y,divu_z   !< Divergence for U-cell
      real(WP), dimension(:,:,:,:), allocatable :: divv_x,divv_y,divv_z   !< Divergence for V-cell
      real(WP), dimension(:,:,:,:), allocatable :: divw_x,divw_y,divw_z   !< Divergence for W-cell
      real(WP), dimension(:,:,:,:), allocatable :: grdu_x,grdu_y,grdu_z   !< Velocity gradient for U
      real(WP), dimension(:,:,:,:), allocatable :: grdv_x,grdv_y,grdv_z   !< Velocity gradient for V
      real(WP), dimension(:,:,:,:), allocatable :: grdw_x,grdw_y,grdw_z   !< Velocity gradient for W
      
      ! Masking info for metric modification
      integer, dimension(:,:,:), allocatable ::  mask                     !< Integer array used for modifying P metrics
      integer, dimension(:,:,:), allocatable :: umask                     !< Integer array used for modifying U metrics
      integer, dimension(:,:,:), allocatable :: vmask                     !< Integer array used for modifying V metrics
      integer, dimension(:,:,:), allocatable :: wmask                     !< Integer array used for modifying W metrics
      
      ! CFL numbers
      real(WP) :: CFLc_x,CFLc_y,CFLc_z                                    !< Convective CFL numbers
      real(WP) :: CFLv_x,CFLv_y,CFLv_z                                    !< Viscous CFL numbers
      
      ! Monitoring quantities
      real(WP) :: Umax,Vmax,Wmax,Pmax,divmax                              !< Maximum velocity, pressure, divergence
      
   contains
      procedure :: print=>lowmach_print                   !< Output solver to the screen
      procedure :: setup                                  !< Finish configuring the flow solver
      procedure :: add_bcond                              !< Add a boundary condition
      procedure :: get_bcond                              !< Get a boundary condition
      procedure :: apply_bcond                            !< Apply all boundary conditions
      procedure :: init_metrics                           !< Initialize metrics
      procedure :: adjust_metrics                         !< Adjust metrics
      procedure :: get_dmomdt                             !< Calculate dmom/dt
      procedure :: get_div                                !< Calculate velocity divergence
      procedure :: get_pgrad                              !< Calculate pressure gradient
      procedure :: get_div_stress                         !< Calculate divergence of stress
      procedure :: get_gradu                              !< Calculate velocity gradient tensor
      procedure :: get_vorticity                          !< Calculate vorticity tensor
      procedure :: rho_divide                             !< Form U from rhoU
      procedure :: rho_multiply                           !< Form rhoU from U
      procedure :: get_cfl                                !< Calculate maximum CFL
      procedure :: get_max                                !< Calculate maximum field values
      procedure :: interp_vel                             !< Calculate interpolated velocity
      procedure :: get_strainrate                         !< Calculate deviatoric part of strain rate tensor
      procedure :: get_gradu                              !< Calculate velocity gradient tensor
      procedure :: get_mfr                                !< Calculate outgoing MFR through each bcond
      procedure :: correct_mfr                            !< Correct for mfr mismatch to ensure global conservation
      procedure :: shift_p                                !< Shift pressure to have zero average
      procedure :: solve_implicit                         !< Solve for the velocity residuals implicitly
      
      procedure :: addsrc_gravity                         !< Gravitational body force
      
   end type lowmach
   
   
   !> Declare low Mach solver constructor
   interface lowmach
      procedure constructor
   end interface lowmach
   
contains
   
   
   !> Default constructor for low Mach flow solver
   function constructor(cfg,name) result(self)
      implicit none
      type(lowmach) :: self
      class(config), target, intent(in) :: cfg
      character(len=*), optional :: name
      integer :: i,j,k
      
      ! Set the name for the solver
      if (present(name)) self%name=trim(adjustl(name))
      
      ! Point to pgrid object
      self%cfg=>cfg
      
      ! Nullify bcond list
      self%nbc=0
      self%first_bc=>NULL()
      
      ! Allocate flow variables
      allocate(self%rho (self%cfg%imino_:self%cfg%imaxo_,self%cfg%jmino_:self%cfg%jmaxo_,self%cfg%kmino_:self%cfg%kmaxo_)); self%rho =0.0_WP
      allocate(self%rhoU(self%cfg%imino_:self%cfg%imaxo_,self%cfg%jmino_:self%cfg%jmaxo_,self%cfg%kmino_:self%cfg%kmaxo_)); self%rhoU=0.0_WP
      allocate(self%rhoV(self%cfg%imino_:self%cfg%imaxo_,self%cfg%jmino_:self%cfg%jmaxo_,self%cfg%kmino_:self%cfg%kmaxo_)); self%rhoV=0.0_WP
      allocate(self%rhoW(self%cfg%imino_:self%cfg%imaxo_,self%cfg%jmino_:self%cfg%jmaxo_,self%cfg%kmino_:self%cfg%kmaxo_)); self%rhoW=0.0_WP
      allocate(self%U   (self%cfg%imino_:self%cfg%imaxo_,self%cfg%jmino_:self%cfg%jmaxo_,self%cfg%kmino_:self%cfg%kmaxo_)); self%U=0.0_WP
      allocate(self%V   (self%cfg%imino_:self%cfg%imaxo_,self%cfg%jmino_:self%cfg%jmaxo_,self%cfg%kmino_:self%cfg%kmaxo_)); self%V=0.0_WP
      allocate(self%W   (self%cfg%imino_:self%cfg%imaxo_,self%cfg%jmino_:self%cfg%jmaxo_,self%cfg%kmino_:self%cfg%kmaxo_)); self%W=0.0_WP
      allocate(self%P   (self%cfg%imino_:self%cfg%imaxo_,self%cfg%jmino_:self%cfg%jmaxo_,self%cfg%kmino_:self%cfg%kmaxo_)); self%P=0.0_WP
      
      ! Allocate old flow variables
      allocate(self%rhoold (self%cfg%imino_:self%cfg%imaxo_,self%cfg%jmino_:self%cfg%jmaxo_,self%cfg%kmino_:self%cfg%kmaxo_)); self%rhoold =0.0_WP
      allocate(self%rhoUold(self%cfg%imino_:self%cfg%imaxo_,self%cfg%jmino_:self%cfg%jmaxo_,self%cfg%kmino_:self%cfg%kmaxo_)); self%rhoUold=0.0_WP
      allocate(self%rhoVold(self%cfg%imino_:self%cfg%imaxo_,self%cfg%jmino_:self%cfg%jmaxo_,self%cfg%kmino_:self%cfg%kmaxo_)); self%rhoVold=0.0_WP
      allocate(self%rhoWold(self%cfg%imino_:self%cfg%imaxo_,self%cfg%jmino_:self%cfg%jmaxo_,self%cfg%kmino_:self%cfg%kmaxo_)); self%rhoWold=0.0_WP
      allocate(self%Uold   (self%cfg%imino_:self%cfg%imaxo_,self%cfg%jmino_:self%cfg%jmaxo_,self%cfg%kmino_:self%cfg%kmaxo_)); self%Uold=0.0_WP
      allocate(self%Vold   (self%cfg%imino_:self%cfg%imaxo_,self%cfg%jmino_:self%cfg%jmaxo_,self%cfg%kmino_:self%cfg%kmaxo_)); self%Vold=0.0_WP
      allocate(self%Wold   (self%cfg%imino_:self%cfg%imaxo_,self%cfg%jmino_:self%cfg%jmaxo_,self%cfg%kmino_:self%cfg%kmaxo_)); self%Wold=0.0_WP
      
      ! Allocate flow divergence
      allocate(self%div(self%cfg%imino_:self%cfg%imaxo_,self%cfg%jmino_:self%cfg%jmaxo_,self%cfg%kmino_:self%cfg%kmaxo_)); self%div=0.0_WP
      
      ! Allocate fluid viscosity
      allocate(self%visc(self%cfg%imino_:self%cfg%imaxo_,self%cfg%jmino_:self%cfg%jmaxo_,self%cfg%kmino_:self%cfg%kmaxo_)); self%visc=0.0_WP
      
      ! Create pressure solver object
      self%psolv   =ils(cfg=self%cfg,name='Pressure')
      
      ! Create implicit velocity solver object
      self%implicit=ils(cfg=self%cfg,name='Momentum')
      
      ! Prepare default metrics
      call self%init_metrics()
      
      ! Prepare P-cell masks
      allocate(self%mask(self%cfg%imino_:self%cfg%imaxo_,self%cfg%jmino_:self%cfg%jmaxo_,self%cfg%kmino_:self%cfg%kmaxo_)); self%mask=0
      if (.not.self%cfg%xper) then
         if (self%cfg%iproc.eq.           1) self%mask(:self%cfg%imin-1,:,:)=2
         if (self%cfg%iproc.eq.self%cfg%npx) self%mask(self%cfg%imax+1:,:,:)=2
      end if
      if (.not.self%cfg%yper) then
         if (self%cfg%jproc.eq.           1) self%mask(:,:self%cfg%jmin-1,:)=2
         if (self%cfg%jproc.eq.self%cfg%npy) self%mask(:,self%cfg%jmax+1:,:)=2
      end if
      if (.not.self%cfg%zper) then
         if (self%cfg%kproc.eq.           1) self%mask(:,:,:self%cfg%kmin-1)=2
         if (self%cfg%kproc.eq.self%cfg%npz) self%mask(:,:,self%cfg%kmax+1:)=2
      end if
      do k=self%cfg%kmino_,self%cfg%kmaxo_
         do j=self%cfg%jmino_,self%cfg%jmaxo_
            do i=self%cfg%imino_,self%cfg%imaxo_
               if (self%cfg%VF(i,j,k).eq.0.0_WP) self%mask(i,j,k)=1
            end do
         end do
      end do
      call self%cfg%sync(self%mask)
      
      ! Prepare face mask for U
      allocate(self%umask(self%cfg%imino_:self%cfg%imaxo_,self%cfg%jmino_:self%cfg%jmaxo_,self%cfg%kmino_:self%cfg%kmaxo_)); self%umask=0
      if (.not.self%cfg%xper) then
         if (self%cfg%iproc.eq.           1) self%umask(self%cfg%imin  ,:,:)=2
         if (self%cfg%iproc.eq.self%cfg%npx) self%umask(self%cfg%imax+1,:,:)=2
      end if
      do k=self%cfg%kmino_  ,self%cfg%kmaxo_
         do j=self%cfg%jmino_  ,self%cfg%jmaxo_
            do i=self%cfg%imino_+1,self%cfg%imaxo_
               if (minval(self%cfg%VF(i-1:i,j,k)).eq.0.0_WP) self%umask(i,j,k)=1
            end do
         end do
      end do
      call self%cfg%sync(self%umask)
      if (.not.self%cfg%xper.and.self%cfg%iproc.eq.1) self%umask(self%cfg%imino,:,:)=self%umask(self%cfg%imino+1,:,:)
      
      ! Prepare face mask for V
      allocate(self%vmask(self%cfg%imino_:self%cfg%imaxo_,self%cfg%jmino_:self%cfg%jmaxo_,self%cfg%kmino_:self%cfg%kmaxo_)); self%vmask=0
      if (.not.self%cfg%yper) then
         if (self%cfg%jproc.eq.           1) self%vmask(:,self%cfg%jmin  ,:)=2
         if (self%cfg%jproc.eq.self%cfg%npy) self%vmask(:,self%cfg%jmax+1,:)=2
      end if
      do k=self%cfg%kmino_  ,self%cfg%kmaxo_
         do j=self%cfg%jmino_+1,self%cfg%jmaxo_
            do i=self%cfg%imino_  ,self%cfg%imaxo_
               if (minval(self%cfg%VF(i,j-1:j,k)).eq.0.0_WP) self%vmask(i,j,k)=1
            end do
         end do
      end do
      call self%cfg%sync(self%vmask)
      if (.not.self%cfg%yper.and.self%cfg%jproc.eq.1) self%vmask(:,self%cfg%jmino,:)=self%vmask(:,self%cfg%jmino+1,:)
      
      ! Prepare face mask for W
      allocate(self%wmask(self%cfg%imino_:self%cfg%imaxo_,self%cfg%jmino_:self%cfg%jmaxo_,self%cfg%kmino_:self%cfg%kmaxo_)); self%wmask=0
      if (.not.self%cfg%zper) then
         if (self%cfg%kproc.eq.           1) self%wmask(:,:,self%cfg%kmin  )=2
         if (self%cfg%kproc.eq.self%cfg%npz) self%wmask(:,:,self%cfg%kmax+1)=2
      end if
      do k=self%cfg%kmino_+1,self%cfg%kmaxo_
         do j=self%cfg%jmino_  ,self%cfg%jmaxo_
            do i=self%cfg%imino_  ,self%cfg%imaxo_
               if (minval(self%cfg%VF(i,j,k-1:k)).eq.0.0_WP) self%wmask(i,j,k)=1
            end do
         end do
      end do
      call self%cfg%sync(self%wmask)
      if (.not.self%cfg%zper.and.self%cfg%kproc.eq.1) self%wmask(:,:,self%cfg%kmino)=self%wmask(:,:,self%cfg%kmino+1)
      
   end function constructor
      
   
   !> Metric initialization with no awareness of walls nor bcond
   subroutine init_metrics(this)
      implicit none
      class(lowmach), intent(inout) :: this
      integer :: i,j,k,st1,st2
      real(WP), dimension(-1:0) :: itpx,itpy,itpz
      
      ! Allocate finite difference density interpolation coefficients
      allocate(this%itpr_x(-1:0,this%cfg%imin_:this%cfg%imax_+1,this%cfg%jmin_:this%cfg%jmax_+1,this%cfg%kmin_:this%cfg%kmax_+1)) !< X-face-centered
      allocate(this%itpr_y(-1:0,this%cfg%imin_:this%cfg%imax_+1,this%cfg%jmin_:this%cfg%jmax_+1,this%cfg%kmin_:this%cfg%kmax_+1)) !< Y-face-centered
      allocate(this%itpr_z(-1:0,this%cfg%imin_:this%cfg%imax_+1,this%cfg%jmin_:this%cfg%jmax_+1,this%cfg%kmin_:this%cfg%kmax_+1)) !< Z-face-centered
      ! Create density interpolation coefficients to cell face
      do k=this%cfg%kmin_,this%cfg%kmax_+1
         do j=this%cfg%jmin_,this%cfg%jmax_+1
            do i=this%cfg%imin_,this%cfg%imax_+1
               this%itpr_x(:,i,j,k)=this%cfg%dxmi(i)*[this%cfg%xm(i)-this%cfg%x(i),this%cfg%x(i)-this%cfg%xm(i-1)] !< Linear interpolation in x from [xm,ym,zm] to [x,ym,zm]
               this%itpr_y(:,i,j,k)=this%cfg%dymi(j)*[this%cfg%ym(j)-this%cfg%y(j),this%cfg%y(j)-this%cfg%ym(j-1)] !< Linear interpolation in y from [xm,ym,zm] to [xm,y,zm]
               this%itpr_z(:,i,j,k)=this%cfg%dzmi(k)*[this%cfg%zm(k)-this%cfg%z(k),this%cfg%z(k)-this%cfg%zm(k-1)] !< Linear interpolation in z from [xm,ym,zm] to [xm,ym,z]
            end do
         end do
      end do
      
      ! Allocate finite difference viscosity interpolation coefficients
      allocate(this%itp_xy(-1:0,-1:0,this%cfg%imino_+1:this%cfg%imaxo_,this%cfg%jmino_+1:this%cfg%jmaxo_,this%cfg%kmino_+1:this%cfg%kmaxo_)) !< Edge-centered (xy)
      allocate(this%itp_yz(-1:0,-1:0,this%cfg%imino_+1:this%cfg%imaxo_,this%cfg%jmino_+1:this%cfg%jmaxo_,this%cfg%kmino_+1:this%cfg%kmaxo_)) !< Edge-centered (yz)
      allocate(this%itp_xz(-1:0,-1:0,this%cfg%imino_+1:this%cfg%imaxo_,this%cfg%jmino_+1:this%cfg%jmaxo_,this%cfg%kmino_+1:this%cfg%kmaxo_)) !< Edge-centered (zx)
      ! Create viscosity interpolation coefficients to cell edge
      do k=this%cfg%kmino_+1,this%cfg%kmaxo_
         do j=this%cfg%jmino_+1,this%cfg%jmaxo_
            do i=this%cfg%imino_+1,this%cfg%imaxo_
               ! Prepare local 1D metrics
               itpx=this%cfg%dxmi(i)*[this%cfg%xm(i)-this%cfg%x(i),this%cfg%x(i)-this%cfg%xm(i-1)]
               itpy=this%cfg%dymi(j)*[this%cfg%ym(j)-this%cfg%y(j),this%cfg%y(j)-this%cfg%ym(j-1)]
               itpz=this%cfg%dzmi(k)*[this%cfg%zm(k)-this%cfg%z(k),this%cfg%z(k)-this%cfg%zm(k-1)]
               ! Combine for 2D interpolations
               do st1=-1,0
                  do st2=-1,0
                     this%itp_xy(st1,st2,i,j,k)=itpx(st1)*itpy(st2)
                     this%itp_yz(st1,st2,i,j,k)=itpy(st1)*itpz(st2)
                     this%itp_xz(st1,st2,i,j,k)=itpx(st1)*itpz(st2)
                  end do
               end do
            end do
         end do
      end do
      
      ! Allocate finite difference velocity interpolation coefficients
      allocate(this%itpu_x( 0:+1,this%cfg%imino_  :this%cfg%imaxo_,this%cfg%jmino_  :this%cfg%jmaxo_,this%cfg%kmino_  :this%cfg%kmaxo_)) !< Cell-centered
      allocate(this%itpv_y( 0:+1,this%cfg%imino_  :this%cfg%imaxo_,this%cfg%jmino_  :this%cfg%jmaxo_,this%cfg%kmino_  :this%cfg%kmaxo_)) !< Cell-centered
      allocate(this%itpw_z( 0:+1,this%cfg%imino_  :this%cfg%imaxo_,this%cfg%jmino_  :this%cfg%jmaxo_,this%cfg%kmino_  :this%cfg%kmaxo_)) !< Cell-centered
      allocate(this%itpv_x(-1: 0,this%cfg%imino_+1:this%cfg%imaxo_,this%cfg%jmino_  :this%cfg%jmaxo_,this%cfg%kmino_  :this%cfg%kmaxo_)) !< Edge-centered (xy)
      allocate(this%itpw_x(-1: 0,this%cfg%imino_+1:this%cfg%imaxo_,this%cfg%jmino_  :this%cfg%jmaxo_,this%cfg%kmino_  :this%cfg%kmaxo_)) !< Edge-centered (zx)
      allocate(this%itpu_y(-1: 0,this%cfg%imino_  :this%cfg%imaxo_,this%cfg%jmino_+1:this%cfg%jmaxo_,this%cfg%kmino_  :this%cfg%kmaxo_)) !< Edge-centered (xy)
      allocate(this%itpw_y(-1: 0,this%cfg%imino_  :this%cfg%imaxo_,this%cfg%jmino_+1:this%cfg%jmaxo_,this%cfg%kmino_  :this%cfg%kmaxo_)) !< Edge-centered (yz)
      allocate(this%itpu_z(-1: 0,this%cfg%imino_  :this%cfg%imaxo_,this%cfg%jmino_  :this%cfg%jmaxo_,this%cfg%kmino_+1:this%cfg%kmaxo_)) !< Edge-centered (zx)
      allocate(this%itpv_z(-1: 0,this%cfg%imino_  :this%cfg%imaxo_,this%cfg%jmino_  :this%cfg%jmaxo_,this%cfg%kmino_+1:this%cfg%kmaxo_)) !< Edge-centered (yz)
      ! Create velocity interpolation coefficients to cell center [xm,ym,zm]
      do k=this%cfg%kmino_,this%cfg%kmaxo_
         do j=this%cfg%jmino_,this%cfg%jmaxo_
            do i=this%cfg%imino_,this%cfg%imaxo_
               this%itpu_x(:,i,j,k)=[+0.5_WP,+0.5_WP] !< Linear interpolation in x of U from [x ,ym,zm]
               this%itpv_y(:,i,j,k)=[+0.5_WP,+0.5_WP] !< Linear interpolation in y of V from [xm,y ,zm]
               this%itpw_z(:,i,j,k)=[+0.5_WP,+0.5_WP] !< Linear interpolation in z of W from [xm,ym,z ]
            end do
         end do
      end do
      ! Create velocity interpolation coefficients to cell edge in x
      do k=this%cfg%kmino_  ,this%cfg%kmaxo_
         do j=this%cfg%jmino_  ,this%cfg%jmaxo_
            do i=this%cfg%imino_+1,this%cfg%imaxo_
               this%itpv_x(:,i,j,k)=this%cfg%dxmi(i)*[this%cfg%xm(i)-this%cfg%x(i),this%cfg%x(i)-this%cfg%xm(i-1)] !< Linear interpolation in x of V from [xm,y ,zm]
               this%itpw_x(:,i,j,k)=this%cfg%dxmi(i)*[this%cfg%xm(i)-this%cfg%x(i),this%cfg%x(i)-this%cfg%xm(i-1)] !< Linear interpolation in x of W from [xm,ym,z ]
            end do
         end do
      end do
      ! Create velocity interpolation coefficients to cell edge in y
      do k=this%cfg%kmino_  ,this%cfg%kmaxo_
         do j=this%cfg%jmino_+1,this%cfg%jmaxo_
            do i=this%cfg%imino_  ,this%cfg%imaxo_
               this%itpu_y(:,i,j,k)=this%cfg%dymi(j)*[this%cfg%ym(j)-this%cfg%y(j),this%cfg%y(j)-this%cfg%ym(j-1)] !< Linear interpolation in y of U from [x ,ym,zm]
               this%itpw_y(:,i,j,k)=this%cfg%dymi(j)*[this%cfg%ym(j)-this%cfg%y(j),this%cfg%y(j)-this%cfg%ym(j-1)] !< Linear interpolation in y of W from [xm,ym,z ]
            end do
         end do
      end do
      ! Create velocity interpolation coefficients to cell edge in z
      do k=this%cfg%kmino_+1,this%cfg%kmaxo_
         do j=this%cfg%jmino_  ,this%cfg%jmaxo_
            do i=this%cfg%imino_  ,this%cfg%imaxo_
               this%itpu_z(:,i,j,k)=this%cfg%dzmi(k)*[this%cfg%zm(k)-this%cfg%z(k),this%cfg%z(k)-this%cfg%zm(k-1)] !< Linear interpolation in z of U from [x ,ym,zm]
               this%itpv_z(:,i,j,k)=this%cfg%dzmi(k)*[this%cfg%zm(k)-this%cfg%z(k),this%cfg%z(k)-this%cfg%zm(k-1)] !< Linear interpolation in z of V from [xm,y ,zm]
            end do
         end do
      end do
      
      ! Allocate finite volume divergence operators
      allocate(this%divp_x( 0:+1,this%cfg%imino_  :this%cfg%imaxo_,this%cfg%jmino_  :this%cfg%jmaxo_,this%cfg%kmino_  :this%cfg%kmaxo_)) !< Cell-centered
      allocate(this%divp_y( 0:+1,this%cfg%imino_  :this%cfg%imaxo_,this%cfg%jmino_  :this%cfg%jmaxo_,this%cfg%kmino_  :this%cfg%kmaxo_)) !< Cell-centered
      allocate(this%divp_z( 0:+1,this%cfg%imino_  :this%cfg%imaxo_,this%cfg%jmino_  :this%cfg%jmaxo_,this%cfg%kmino_  :this%cfg%kmaxo_)) !< Cell-centered
      allocate(this%divu_x(-1: 0,this%cfg%imino_+1:this%cfg%imaxo_,this%cfg%jmino_  :this%cfg%jmaxo_,this%cfg%kmino_  :this%cfg%kmaxo_)) !< Face-centered (x)
      allocate(this%divu_y( 0:+1,this%cfg%imino_  :this%cfg%imaxo_,this%cfg%jmino_  :this%cfg%jmaxo_,this%cfg%kmino_  :this%cfg%kmaxo_)) !< Face-centered (x)
      allocate(this%divu_z( 0:+1,this%cfg%imino_  :this%cfg%imaxo_,this%cfg%jmino_  :this%cfg%jmaxo_,this%cfg%kmino_  :this%cfg%kmaxo_)) !< Face-centered (x)
      allocate(this%divv_x( 0:+1,this%cfg%imino_  :this%cfg%imaxo_,this%cfg%jmino_  :this%cfg%jmaxo_,this%cfg%kmino_  :this%cfg%kmaxo_)) !< Face-centered (y)
      allocate(this%divv_y(-1: 0,this%cfg%imino_  :this%cfg%imaxo_,this%cfg%jmino_+1:this%cfg%jmaxo_,this%cfg%kmino_  :this%cfg%kmaxo_)) !< Face-centered (y)
      allocate(this%divv_z( 0:+1,this%cfg%imino_  :this%cfg%imaxo_,this%cfg%jmino_  :this%cfg%jmaxo_,this%cfg%kmino_  :this%cfg%kmaxo_)) !< Face-centered (y)
      allocate(this%divw_x( 0:+1,this%cfg%imino_  :this%cfg%imaxo_,this%cfg%jmino_  :this%cfg%jmaxo_,this%cfg%kmino_  :this%cfg%kmaxo_)) !< Face-centered (z)
      allocate(this%divw_y( 0:+1,this%cfg%imino_  :this%cfg%imaxo_,this%cfg%jmino_  :this%cfg%jmaxo_,this%cfg%kmino_  :this%cfg%kmaxo_)) !< Face-centered (z)
      allocate(this%divw_z(-1: 0,this%cfg%imino_  :this%cfg%imaxo_,this%cfg%jmino_  :this%cfg%jmaxo_,this%cfg%kmino_+1:this%cfg%kmaxo_)) !< Face-centered (z)
      ! Create divergence operator to cell center [xm,ym,zm] or tangent to cell face
      do k=this%cfg%kmino_,this%cfg%kmaxo_
         do j=this%cfg%jmino_,this%cfg%jmaxo_
            do i=this%cfg%imino_,this%cfg%imaxo_
               this%divp_x(:,i,j,k)=this%cfg%dxi(i)*[-1.0_WP,+1.0_WP] !< FV divergence from [x ,ym,zm]
               this%divp_y(:,i,j,k)=this%cfg%dyi(j)*[-1.0_WP,+1.0_WP] !< FV divergence from [xm,y ,zm]
               this%divp_z(:,i,j,k)=this%cfg%dzi(k)*[-1.0_WP,+1.0_WP] !< FV divergence from [xm,ym,z ]
               
               this%divu_y(:,i,j,k)=this%cfg%dyi(j)*[-1.0_WP,+1.0_WP] !< FV divergence from [x ,y ,zm]
               this%divu_z(:,i,j,k)=this%cfg%dzi(k)*[-1.0_WP,+1.0_WP] !< FV divergence from [x ,ym,z ]
               
               this%divv_x(:,i,j,k)=this%cfg%dxi(i)*[-1.0_WP,+1.0_WP] !< FV divergence from [x ,y ,zm]
               this%divv_z(:,i,j,k)=this%cfg%dzi(k)*[-1.0_WP,+1.0_WP] !< FV divergence from [xm,y ,z ]
               
               this%divw_x(:,i,j,k)=this%cfg%dxi(i)*[-1.0_WP,+1.0_WP] !< FV divergence from [x ,ym,z ]
               this%divw_y(:,i,j,k)=this%cfg%dyi(j)*[-1.0_WP,+1.0_WP] !< FV divergence from [xm,y ,z ]
            end do
         end do
      end do
      ! Create divergence operator perpendicular to cell face [x ,ym,zm]
      do k=this%cfg%kmino_  ,this%cfg%kmaxo_
         do j=this%cfg%jmino_  ,this%cfg%jmaxo_
            do i=this%cfg%imino_+1,this%cfg%imaxo_
               this%divu_x(:,i,j,k)=this%cfg%dxmi(i)*[-1.0_WP,+1.0_WP] !< FV divergence from [xm,ym,zm]
            end do
         end do
      end do
      ! Create divergence operator perpendicular to cell face [xm,y ,zm]
      do k=this%cfg%kmino_  ,this%cfg%kmaxo_
         do j=this%cfg%jmino_+1,this%cfg%jmaxo_
            do i=this%cfg%imino_  ,this%cfg%imaxo_
               this%divv_y(:,i,j,k)=this%cfg%dymi(j)*[-1.0_WP,+1.0_WP] !< FV divergence from [xm,ym,zm]
            end do
         end do
      end do
      ! Create divergence operator perpendicular to cell face [xm,ym,z ]
      do k=this%cfg%kmino_+1,this%cfg%kmaxo_
         do j=this%cfg%jmino_  ,this%cfg%jmaxo_
            do i=this%cfg%imino_  ,this%cfg%imaxo_
               this%divw_z(:,i,j,k)=this%cfg%dzmi(k)*[-1.0_WP,+1.0_WP] !< FV divergence from [xm,ym,zm]
            end do
         end do
      end do
      
      ! Allocate finite difference velocity gradient operators
      allocate(this%grdu_x( 0:+1,this%cfg%imino_  :this%cfg%imaxo_,this%cfg%jmino_  :this%cfg%jmaxo_,this%cfg%kmino_  :this%cfg%kmaxo_)) !< Cell-centered
      allocate(this%grdv_y( 0:+1,this%cfg%imino_  :this%cfg%imaxo_,this%cfg%jmino_  :this%cfg%jmaxo_,this%cfg%kmino_  :this%cfg%kmaxo_)) !< Cell-centered
      allocate(this%grdw_z( 0:+1,this%cfg%imino_  :this%cfg%imaxo_,this%cfg%jmino_  :this%cfg%jmaxo_,this%cfg%kmino_  :this%cfg%kmaxo_)) !< Cell-centered
      allocate(this%grdv_x(-1: 0,this%cfg%imino_+1:this%cfg%imaxo_,this%cfg%jmino_  :this%cfg%jmaxo_,this%cfg%kmino_  :this%cfg%kmaxo_)) !< Edge-centered (xy)
      allocate(this%grdw_x(-1: 0,this%cfg%imino_+1:this%cfg%imaxo_,this%cfg%jmino_  :this%cfg%jmaxo_,this%cfg%kmino_  :this%cfg%kmaxo_)) !< Edge-centered (zx)
      allocate(this%grdu_y(-1: 0,this%cfg%imino_  :this%cfg%imaxo_,this%cfg%jmino_+1:this%cfg%jmaxo_,this%cfg%kmino_  :this%cfg%kmaxo_)) !< Edge-centered (xy)
      allocate(this%grdw_y(-1: 0,this%cfg%imino_  :this%cfg%imaxo_,this%cfg%jmino_+1:this%cfg%jmaxo_,this%cfg%kmino_  :this%cfg%kmaxo_)) !< Edge-centered (yz)
      allocate(this%grdu_z(-1: 0,this%cfg%imino_  :this%cfg%imaxo_,this%cfg%jmino_  :this%cfg%jmaxo_,this%cfg%kmino_+1:this%cfg%kmaxo_)) !< Edge-centered (zx)
      allocate(this%grdv_z(-1: 0,this%cfg%imino_  :this%cfg%imaxo_,this%cfg%jmino_  :this%cfg%jmaxo_,this%cfg%kmino_+1:this%cfg%kmaxo_)) !< Edge-centered (yz)
      ! Create gradient coefficients to cell center [xm,ym,zm]
      do k=this%cfg%kmino_,this%cfg%kmaxo_
         do j=this%cfg%jmino_,this%cfg%jmaxo_
            do i=this%cfg%imino_,this%cfg%imaxo_
               this%grdu_x(:,i,j,k)=this%cfg%dxi(i)*[-1.0_WP,+1.0_WP] !< FD gradient in x of U from [x ,ym,zm]
               this%grdv_y(:,i,j,k)=this%cfg%dyi(j)*[-1.0_WP,+1.0_WP] !< FD gradient in y of V from [xm,y ,zm]
               this%grdw_z(:,i,j,k)=this%cfg%dzi(k)*[-1.0_WP,+1.0_WP] !< FD gradient in z of W from [xm,ym,z ]
            end do
         end do
      end do
      ! Create gradient coefficients to cell edge in x
      do k=this%cfg%kmino_  ,this%cfg%kmaxo_
         do j=this%cfg%jmino_  ,this%cfg%jmaxo_
            do i=this%cfg%imino_+1,this%cfg%imaxo_
               this%grdv_x(:,i,j,k)=this%cfg%dxmi(i)*[-1.0_WP,+1.0_WP] !< FD gradient in x of V from [xm,y ,zm]
               this%grdw_x(:,i,j,k)=this%cfg%dxmi(i)*[-1.0_WP,+1.0_WP] !< FD gradient in x of W from [xm,ym,z ]
            end do
         end do
      end do
      ! Create gradient coefficients to cell edge in y
      do k=this%cfg%kmino_  ,this%cfg%kmaxo_
         do j=this%cfg%jmino_+1,this%cfg%jmaxo_
            do i=this%cfg%imino_  ,this%cfg%imaxo_
               this%grdu_y(:,i,j,k)=this%cfg%dymi(j)*[-1.0_WP,+1.0_WP] !< FD gradient in y of U from [x ,ym,zm]
               this%grdw_y(:,i,j,k)=this%cfg%dymi(j)*[-1.0_WP,+1.0_WP] !< FD gradient in y of W from [xm,ym,z ]
            end do
         end do
      end do
      ! Create gradient coefficients to cell edge in z
      do k=this%cfg%kmino_+1,this%cfg%kmaxo_
         do j=this%cfg%jmino_  ,this%cfg%jmaxo_
            do i=this%cfg%imino_  ,this%cfg%imaxo_
               this%grdu_z(:,i,j,k)=this%cfg%dzmi(k)*[-1.0_WP,+1.0_WP] !< FD gradient in z of U from [x ,ym,zm]
               this%grdv_z(:,i,j,k)=this%cfg%dzmi(k)*[-1.0_WP,+1.0_WP] !< FD gradient in z of V from [xm,y ,zm]
            end do
         end do
      end do
      
   end subroutine init_metrics
   
   
   !> Metric adjustment accounting for bconds and walls
   subroutine adjust_metrics(this)
      implicit none
      class(lowmach), intent(inout) :: this
      integer :: i,j,k,st1,st2
      real(WP) :: delta,mysum
      
      ! Sync up u/v/wmasks
      call this%cfg%sync(this%umask)
      call this%cfg%sync(this%vmask)
      call this%cfg%sync(this%wmask)
      if (.not.this%cfg%xper.and.this%cfg%iproc.eq.1) this%umask(this%cfg%imino,:,:)=this%umask(this%cfg%imino+1,:,:)
      if (.not.this%cfg%yper.and.this%cfg%jproc.eq.1) this%vmask(:,this%cfg%jmino,:)=this%vmask(:,this%cfg%jmino+1,:)
      if (.not.this%cfg%zper.and.this%cfg%kproc.eq.1) this%wmask(:,:,this%cfg%kmino)=this%wmask(:,:,this%cfg%kmino+1)
      
      ! I am assuming here that we do not really need to zero out wall cells
      ! as they could be used for Dirichlet (then the density needs to be available! could be problematic if we do not have an explicit BC for scalars, e.g. for a Couette flow)
      ! or outflow condition (then the density needs to be available but it should be directly calculated)
      ! or used for a real no-slip wall (then density is always multiplied by zero)
      ! Adjust density interpolation coefficients to cell faces in the presence of walls (only walls!)
      !do k=this%cfg%kmin_,this%cfg%kmax_+1
      !   do j=this%cfg%jmin_,this%cfg%jmax_+1
      !      do i=this%cfg%imin_,this%cfg%imax_+1
      !         ! Linear interpolation in x
      !         if (this%cfg%VF(i,j,k).eq.0.0_WP.and.this%cfg%VF(i-1,j,k).gt.0.0_WP) this%itpr_x(:,i,j,k)=[1.0_WP,0.0_WP]
      !         if (this%cfg%VF(i,j,k).gt.0.0_WP.and.this%cfg%VF(i-1,j,k).eq.0.0_WP) this%itpr_x(:,i,j,k)=[0.0_WP,1.0_WP]
      !         ! Linear interpolation in y
      !         if (this%cfg%VF(i,j,k).eq.0.0_WP.and.this%cfg%VF(i,j-1,k).gt.0.0_WP) this%itpr_y(:,i,j,k)=[1.0_WP,0.0_WP]
      !         if (this%cfg%VF(i,j,k).gt.0.0_WP.and.this%cfg%VF(i,j-1,k).eq.0.0_WP) this%itpr_y(:,i,j,k)=[0.0_WP,1.0_WP]
      !         ! Linear interpolation in z
      !         if (this%cfg%VF(i,j,k).eq.0.0_WP.and.this%cfg%VF(i,j,k-1).gt.0.0_WP) this%itpr_z(:,i,j,k)=[1.0_WP,0.0_WP]
      !         if (this%cfg%VF(i,j,k).gt.0.0_WP.and.this%cfg%VF(i,j,k-1).eq.0.0_WP) this%itpr_z(:,i,j,k)=[0.0_WP,1.0_WP]
      !      end do
      !   end do
      !end do
      
      ! Adjust interpolation coefficients to cell centers in the presence of walls (only walls!)
      do k=this%cfg%kmino_,this%cfg%kmaxo_
         do j=this%cfg%jmino_,this%cfg%jmaxo_
            do i=this%cfg%imino_,this%cfg%imaxo_
               if (this%mask(i,j,k).eq.1) this%itpu_x(:,i,j,k)=0.0_WP
               if (this%mask(i,j,k).eq.1) this%itpv_y(:,i,j,k)=0.0_WP
               if (this%mask(i,j,k).eq.1) this%itpw_z(:,i,j,k)=0.0_WP
            end do
         end do
      end do
      
      ! Adjust viscosity interpolation coefficients to cell edge in the presence of walls (only walls)
      do k=this%cfg%kmino_+1,this%cfg%kmaxo_
         do j=this%cfg%jmino_+1,this%cfg%jmaxo_
            do i=this%cfg%imino_+1,this%cfg%imaxo_
               ! Zero out interpolation coefficients reaching in the walls
               do st1=-1,0
                  do st2=-1,0
                     if (this%mask(i+st1,j+st2,k).eq.1) this%itp_xy(st1,st2,i,j,k)=0.0_WP
                     if (this%mask(i,j+st1,k+st2).eq.1) this%itp_yz(st1,st2,i,j,k)=0.0_WP
                     if (this%mask(i+st1,j,k+st2).eq.1) this%itp_xz(st1,st2,i,j,k)=0.0_WP
                  end do
               end do
               ! Rescale to ensure sum(itp)=1
               mysum=sum(this%itp_xy(:,:,i,j,k)); if (mysum.gt.0.0_WP) this%itp_xy(:,:,i,j,k)=this%itp_xy(:,:,i,j,k)/mysum
               mysum=sum(this%itp_yz(:,:,i,j,k)); if (mysum.gt.0.0_WP) this%itp_yz(:,:,i,j,k)=this%itp_yz(:,:,i,j,k)/mysum
               mysum=sum(this%itp_xz(:,:,i,j,k)); if (mysum.gt.0.0_WP) this%itp_xz(:,:,i,j,k)=this%itp_xz(:,:,i,j,k)/mysum
            end do
         end do
      end do
      
      ! Loop over the domain and adjust divergence for P cell
      do k=this%cfg%kmino_,this%cfg%kmaxo_
         do j=this%cfg%jmino_,this%cfg%jmaxo_
            do i=this%cfg%imino_,this%cfg%imaxo_
               if (this%mask(i,j,k).gt.0) then
                  this%divp_x(:,i,j,k)=0.0_WP
                  this%divp_y(:,i,j,k)=0.0_WP
                  this%divp_z(:,i,j,k)=0.0_WP
               end if
            end do
         end do
      end do
      
      ! Loop over the domain and apply masked conditions to U metrics
      do k=this%cfg%kmino_  ,this%cfg%kmaxo_
         do j=this%cfg%jmino_  ,this%cfg%jmaxo_
            do i=this%cfg%imino_+1,this%cfg%imaxo_
               if (this%umask(i,j,k).gt.0) then
                  this%divu_x(:,i,j,k)=0.0_WP
                  this%divu_y(:,i,j,k)=0.0_WP
                  this%divu_z(:,i,j,k)=0.0_WP
               end if
            end do
         end do
      end do
      
      ! Loop over the domain and apply masked conditions to V metrics
      do k=this%cfg%kmino_  ,this%cfg%kmaxo_
         do j=this%cfg%jmino_+1,this%cfg%jmaxo_
            do i=this%cfg%imino_  ,this%cfg%imaxo_
               if (this%vmask(i,j,k).gt.0) then
                  this%divv_x(:,i,j,k)=0.0_WP
                  this%divv_y(:,i,j,k)=0.0_WP
                  this%divv_z(:,i,j,k)=0.0_WP
               end if
            end do
         end do
      end do
      
      ! Loop over the domain and apply masked conditions to W metrics
      do k=this%cfg%kmino_+1,this%cfg%kmaxo_
         do j=this%cfg%jmino_  ,this%cfg%jmaxo_
            do i=this%cfg%imino_  ,this%cfg%imaxo_
               if (this%wmask(i,j,k).gt.0) then
                  this%divw_x(:,i,j,k)=0.0_WP
                  this%divw_y(:,i,j,k)=0.0_WP
                  this%divw_z(:,i,j,k)=0.0_WP
               end if
            end do
         end do
      end do
      
      ! Adjust gradient coefficients to cell edge in x
      do k=this%cfg%kmino_  ,this%cfg%kmaxo_
         do j=this%cfg%jmino_  ,this%cfg%jmaxo_
            do i=this%cfg%imino_+1,this%cfg%imaxo_
               ! FD gradient in x of V from [xm,y ,zm]
               if (maxval(this%vmask(i-1:i,j,k)).gt.0) then
                  delta=0.0_WP
                  if (this%vmask(i  ,j,k).eq.0) delta=delta+(this%cfg%xm(i)-this%cfg%x (i  ))
                  if (this%vmask(i-1,j,k).eq.0) delta=delta+(this%cfg%x (i)-this%cfg%xm(i-1))
                  if (delta.gt.0.0_WP) then
                     this%grdv_x(:,i,j,k)=[-1.0_WP,+1.0_WP]/delta
                  else
                     this%grdv_x(:,i,j,k)=0.0_WP
                  end if
               end if
               ! FD gradient in x of W from [xm,ym,z ]
               if (maxval(this%wmask(i-1:i,j,k)).gt.0) then
                  delta=0.0_WP
                  if (this%wmask(i  ,j,k).eq.0) delta=delta+(this%cfg%xm(i)-this%cfg%x (i  ))
                  if (this%wmask(i-1,j,k).eq.0) delta=delta+(this%cfg%x (i)-this%cfg%xm(i-1))
                  if (delta.gt.0.0_WP) then
                     this%grdw_x(:,i,j,k)=[-1.0_WP,+1.0_WP]/delta
                  else
                     this%grdw_x(:,i,j,k)=0.0_WP
                  end if
               end if
            end do
         end do
      end do
      
      ! Adjust gradient coefficients to cell edge in y
      do k=this%cfg%kmino_  ,this%cfg%kmaxo_
         do j=this%cfg%jmino_+1,this%cfg%jmaxo_
            do i=this%cfg%imino_  ,this%cfg%imaxo_
               ! FD gradient in y of U from [x ,ym,zm]
               if (maxval(this%umask(i,j-1:j,k)).gt.0) then
                  delta=0.0_WP
                  if (this%umask(i,j  ,k).eq.0) delta=delta+(this%cfg%ym(j)-this%cfg%y (j  ))
                  if (this%umask(i,j-1,k).eq.0) delta=delta+(this%cfg%y (j)-this%cfg%ym(j-1))
                  if (delta.gt.0.0_WP) then
                     this%grdu_y(:,i,j,k)=[-1.0_WP,+1.0_WP]/delta
                  else
                     this%grdu_y(:,i,j,k)=0.0_WP
                  end if
               end if
               ! FD gradient in y of W from [xm,ym,z ]
               if (maxval(this%wmask(i,j-1:j,k)).gt.0) then
                  delta=0.0_WP
                  if (this%wmask(i,j  ,k).eq.0) delta=delta+(this%cfg%ym(j)-this%cfg%y (j  ))
                  if (this%wmask(i,j-1,k).eq.0) delta=delta+(this%cfg%y (j)-this%cfg%ym(j-1))
                  if (delta.gt.0.0_WP) then
                     this%grdw_y(:,i,j,k)=[-1.0_WP,+1.0_WP]/delta
                  else
                     this%grdw_y(:,i,j,k)=0.0_WP
                  end if
               end if
            end do
         end do
      end do
      
      ! Adjust gradient coefficients to cell edge in z
      do k=this%cfg%kmino_+1,this%cfg%kmaxo_
         do j=this%cfg%jmino_  ,this%cfg%jmaxo_
            do i=this%cfg%imino_  ,this%cfg%imaxo_
               ! FD gradient in z of U from [x ,ym,zm]
               if (maxval(this%umask(i,j,k-1:k)).gt.0) then
                  delta=0.0_WP
                  if (this%umask(i,j,k  ).eq.0) delta=delta+(this%cfg%zm(k)-this%cfg%z (k  ))
                  if (this%umask(i,j,k-1).eq.0) delta=delta+(this%cfg%z (k)-this%cfg%zm(k-1))
                  if (delta.gt.0.0_WP) then
                     this%grdu_z(:,i,j,k)=[-1.0_WP,+1.0_WP]/delta
                  else
                     this%grdu_z(:,i,j,k)=0.0_WP
                  end if
               end if
               ! FD gradient in z of V from [xm,y ,zm]
               if (maxval(this%vmask(i,j,k-1:k)).gt.0) then
                  delta=0.0_WP
                  if (this%vmask(i,j,k  ).eq.0) delta=delta+(this%cfg%zm(k)-this%cfg%z (k  ))
                  if (this%vmask(i,j,k-1).eq.0) delta=delta+(this%cfg%z (k)-this%cfg%zm(k-1))
                  if (delta.gt.0.0_WP) then
                     this%grdv_z(:,i,j,k)=[-1.0_WP,+1.0_WP]/delta
                  else
                     this%grdv_z(:,i,j,k)=0.0_WP
                  end if
               end if
            end do
         end do
      end do
      
      ! Adjust interpolation coefficients to cell edge in x
      do k=this%cfg%kmino_  ,this%cfg%kmaxo_
         do j=this%cfg%jmino_  ,this%cfg%jmaxo_
            do i=this%cfg%imino_+1,this%cfg%imaxo_
               ! Linear interpolation in x of V from [xm,y ,zm]
               if (this%vmask(i,j,k).eq.0.and.this%vmask(i-1,j,k).gt.0) this%itpv_x(:,i,j,k)=[1.0_WP,0.0_WP]
               if (this%vmask(i,j,k).gt.0.and.this%vmask(i-1,j,k).eq.0) this%itpv_x(:,i,j,k)=[0.0_WP,1.0_WP]
               ! Linear interpolation in x of W from [xm,ym,z ]
               if (this%wmask(i,j,k).eq.0.and.this%wmask(i-1,j,k).gt.0) this%itpw_x(:,i,j,k)=[1.0_WP,0.0_WP]
               if (this%wmask(i,j,k).gt.0.and.this%wmask(i-1,j,k).eq.0) this%itpw_x(:,i,j,k)=[0.0_WP,1.0_WP]
            end do
         end do
      end do
      
      ! Adjust interpolation coefficients to cell edge in y
      do k=this%cfg%kmino_  ,this%cfg%kmaxo_
         do j=this%cfg%jmino_+1,this%cfg%jmaxo_
            do i=this%cfg%imino_  ,this%cfg%imaxo_
               ! Linear interpolation in y of U from [x ,ym,zm]
               if (this%umask(i,j,k).eq.0.and.this%umask(i,j-1,k).gt.0) this%itpu_y(:,i,j,k)=[1.0_WP,0.0_WP]
               if (this%umask(i,j,k).gt.0.and.this%umask(i,j-1,k).eq.0) this%itpu_y(:,i,j,k)=[0.0_WP,1.0_WP]
               ! Linear interpolation in y of W from [xm,ym,z ]
               if (this%wmask(i,j,k).eq.0.and.this%wmask(i,j-1,k).gt.0) this%itpw_y(:,i,j,k)=[1.0_WP,0.0_WP]
               if (this%wmask(i,j,k).gt.0.and.this%wmask(i,j-1,k).eq.0) this%itpw_y(:,i,j,k)=[0.0_WP,1.0_WP]
            end do
         end do
      end do
      
      ! Adjust interpolation coefficients to cell edge in z
      do k=this%cfg%kmino_+1,this%cfg%kmaxo_
         do j=this%cfg%jmino_  ,this%cfg%jmaxo_
            do i=this%cfg%imino_  ,this%cfg%imaxo_
               ! Linear interpolation in z of U from [x ,ym,zm]
               if (this%umask(i,j,k).eq.0.and.this%umask(i,j,k-1).gt.0) this%itpu_z(:,i,j,k)=[1.0_WP,0.0_WP]
               if (this%umask(i,j,k).gt.0.and.this%umask(i,j,k-1).eq.0) this%itpu_z(:,i,j,k)=[0.0_WP,1.0_WP]
               !  Linear interpolation in z of V from [xm,y ,zm]
               if (this%vmask(i,j,k).eq.0.and.this%vmask(i,j,k-1).gt.0) this%itpv_z(:,i,j,k)=[1.0_WP,0.0_WP]
               if (this%vmask(i,j,k).gt.0.and.this%vmask(i,j,k-1).eq.0) this%itpv_z(:,i,j,k)=[0.0_WP,1.0_WP]
            end do
         end do
      end do
      
      ! Adjust metrics to account for lower dimensionality
      if (this%cfg%nx.eq.1) then
         this%divp_x=0.0_WP
         this%divu_x=0.0_WP
         this%divv_x=0.0_WP
         this%divw_x=0.0_WP
         this%grdu_x=0.0_WP
         this%grdv_x=0.0_WP
         this%grdw_x=0.0_WP
      end if
      if (this%cfg%ny.eq.1) then
         this%divp_y=0.0_WP
         this%divu_y=0.0_WP
         this%divv_y=0.0_WP
         this%divw_y=0.0_WP
         this%grdu_y=0.0_WP
         this%grdv_y=0.0_WP
         this%grdw_y=0.0_WP
      end if
      if (this%cfg%nz.eq.1) then
         this%divp_z=0.0_WP
         this%divu_z=0.0_WP
         this%divv_z=0.0_WP
         this%divw_z=0.0_WP
         this%grdu_z=0.0_WP
         this%grdv_z=0.0_WP
         this%grdw_z=0.0_WP
      end if
      
   end subroutine adjust_metrics
   
   
   !> Finish setting up the flow solver now that bconds have been defined
   subroutine setup(this,pressure_ils,implicit_ils)
      implicit none
      class(lowmach), intent(inout) :: this
      integer, intent(in) :: pressure_ils
      integer, intent(in) :: implicit_ils
      integer :: i,j,k
      
      ! Adjust metrics based on bcflag array
      call this%adjust_metrics()
      
      ! Set 7-pt stencil map for the pressure solver
      this%psolv%stc(1,:)=[ 0, 0, 0]
      this%psolv%stc(2,:)=[+1, 0, 0]
      this%psolv%stc(3,:)=[-1, 0, 0]
      this%psolv%stc(4,:)=[ 0,+1, 0]
      this%psolv%stc(5,:)=[ 0,-1, 0]
      this%psolv%stc(6,:)=[ 0, 0,+1]
      this%psolv%stc(7,:)=[ 0, 0,-1]
      
      ! Setup the scaled Laplacian operator from incomp metrics: lap(*)=-vol*div(grad(*))
      do k=this%cfg%kmin_,this%cfg%kmax_
         do j=this%cfg%jmin_,this%cfg%jmax_
            do i=this%cfg%imin_,this%cfg%imax_
               ! Set Laplacian
               this%psolv%opr(1,i,j,k)=this%divp_x(1,i,j,k)*this%divu_x(-1,i+1,j,k)+&
               &                       this%divp_x(0,i,j,k)*this%divu_x( 0,i  ,j,k)+&
               &                       this%divp_y(1,i,j,k)*this%divv_y(-1,i,j+1,k)+&
               &                       this%divp_y(0,i,j,k)*this%divv_y( 0,i,j  ,k)+&
               &                       this%divp_z(1,i,j,k)*this%divw_z(-1,i,j,k+1)+&
               &                       this%divp_z(0,i,j,k)*this%divw_z( 0,i,j,k  )
               this%psolv%opr(2,i,j,k)=this%divp_x(1,i,j,k)*this%divu_x( 0,i+1,j,k)
               this%psolv%opr(3,i,j,k)=this%divp_x(0,i,j,k)*this%divu_x(-1,i  ,j,k)
               this%psolv%opr(4,i,j,k)=this%divp_y(1,i,j,k)*this%divv_y( 0,i,j+1,k)
               this%psolv%opr(5,i,j,k)=this%divp_y(0,i,j,k)*this%divv_y(-1,i,j  ,k)
               this%psolv%opr(6,i,j,k)=this%divp_z(1,i,j,k)*this%divw_z( 0,i,j,k+1)
               this%psolv%opr(7,i,j,k)=this%divp_z(0,i,j,k)*this%divw_z(-1,i,j,k  )
               ! Scale it by the cell volume
               this%psolv%opr(:,i,j,k)=-this%psolv%opr(:,i,j,k)*this%cfg%vol(i,j,k)
            end do
         end do
      end do
      
      ! Initialize the pressure Poisson solver
      call this%psolv%init(pressure_ils)
      call this%psolv%setup()
      
      ! Set 7-pt stencil map for the velocity solver
      this%implicit%stc(1,:)=[ 0, 0, 0]
      this%implicit%stc(2,:)=[+1, 0, 0]
      this%implicit%stc(3,:)=[-1, 0, 0]
      this%implicit%stc(4,:)=[ 0,+1, 0]
      this%implicit%stc(5,:)=[ 0,-1, 0]
      this%implicit%stc(6,:)=[ 0, 0,+1]
      this%implicit%stc(7,:)=[ 0, 0,-1]
      
      ! Set the diagonal to 1 to make sure all cells participate in solver
      this%implicit%opr(1,:,:,:)=1.0_WP
      
      ! Initialize the implicit velocity solver
      call this%implicit%init(implicit_ils)
      
   end subroutine setup
   
   
   !> Add a boundary condition
   subroutine add_bcond(this,name,type,locator,face,dir,canCorrect)
      use string,   only: lowercase
      use messager, only: die
      implicit none
      class(lowmach), intent(inout) :: this
      character(len=*), intent(in) :: name
      integer, intent(in) :: type
      external :: locator
      interface
         logical function locator(pargrid,ind1,ind2,ind3)
            use pgrid_class, only: pgrid
            class(pgrid), intent(in) :: pargrid
            integer, intent(in) :: ind1,ind2,ind3
         end function locator
      end interface
      character(len=1), intent(in) :: face
      integer, intent(in) :: dir
      logical, intent(in) :: canCorrect
      type(bcond), pointer :: new_bc
      integer :: i,j,k,n
      
      ! Prepare new bcond
      allocate(new_bc)
      new_bc%name=trim(adjustl(name))
      new_bc%type=type
      select case (lowercase(face))
      case ('x'); new_bc%face='x'
      case ('y'); new_bc%face='y'
      case ('z'); new_bc%face='z'
      case default; call die('[lowmach add_bcond] Unknown bcond face - expecting x, y, or z')
      end select
      new_bc%itr=iterator(pg=this%cfg,name=new_bc%name,locator=locator,face=new_bc%face)
      select case (dir) ! Outward-oriented
      case (+1); new_bc%dir=+1
      case (-1); new_bc%dir=-1
      case ( 0); new_bc%dir= 0
      case default; call die('[lowmach add_bcond] Unknown bcond dir - expecting -1, +1, or 0')
      end select
      new_bc%rdir=real(new_bc%dir,WP)
      new_bc%canCorrect=canCorrect
      
      ! Insert it up front
      new_bc%next=>this%first_bc
      this%first_bc=>new_bc
      
      ! Increment bcond counter
      this%nbc=this%nbc+1
      
      ! Now adjust the metrics accordingly
      select case (new_bc%type)
      case (dirichlet) !< Dirichlet is set one face (i.e., velocit component) at the time
         select case (new_bc%face)
         case ('x')
            do n=1,new_bc%itr%n_
               i=new_bc%itr%map(1,n); j=new_bc%itr%map(2,n); k=new_bc%itr%map(3,n)
               this%umask(i,j,k)=2
            end do
         case ('y')
            do n=1,new_bc%itr%n_
               i=new_bc%itr%map(1,n); j=new_bc%itr%map(2,n); k=new_bc%itr%map(3,n)
               this%vmask(i,j,k)=2
            end do
         case ('z')
            do n=1,new_bc%itr%n_
               i=new_bc%itr%map(1,n); j=new_bc%itr%map(2,n); k=new_bc%itr%map(3,n)
               this%wmask(i,j,k)=2
            end do
         end select
         
      case (neumann) !< Neumann has to be at existing wall or at domain boundary!
      case (clipped_neumann)
      case (convective)
      case default
         call die('[lowmach apply_bcond] Unknown bcond type')
      end select
   
   end subroutine add_bcond
   
   
   !> Get a boundary condition
   subroutine get_bcond(this,name,my_bc)
      use messager, only: die
      implicit none
      class(lowmach), intent(inout) :: this
      character(len=*), intent(in) :: name
      type(bcond), pointer, intent(out) :: my_bc
      my_bc=>this%first_bc
      search: do while (associated(my_bc))
         if (trim(my_bc%name).eq.trim(name)) exit search
         my_bc=>my_bc%next
      end do search
      if (.not.associated(my_bc)) call die('[lowmach get_bcond] Boundary condition was not found')
   end subroutine get_bcond
   
   
   !> Enforce boundary condition - acts on both U/V/W and rhoU/rhoV/rhoW
   subroutine apply_bcond(this,t,dt)
      use messager, only: die
      implicit none
      class(lowmach), intent(inout) :: this
      real(WP), intent(in) :: t,dt
      integer :: i,j,k,n,stag
      type(bcond), pointer :: my_bc
      
      ! ! First enfore zero velocity at walls
      ! do k=this%cfg%kmin_,this%cfg%kmax_
      !    do j=this%cfg%jmin_,this%cfg%jmax_
      !       do i=this%cfg%imin_,this%cfg%imax_
      !          if (minval(this%cfg%VF(i-1:i,j,k)).lt.10.0_WP*epsilon(1.0_WP)) this%U(i,j,k)=0.0_WP
      !          if (minval(this%cfg%VF(i,j-1:j,k)).lt.10.0_WP*epsilon(1.0_WP)) this%V(i,j,k)=0.0_WP
      !          if (minval(this%cfg%VF(i,j,k-1:k)).lt.10.0_WP*epsilon(1.0_WP)) this%W(i,j,k)=0.0_WP
      !       end do
      !    end do
      ! end do
      ! ! Sync fields
      ! call this%cfg%sync(this%U)
      ! call this%cfg%sync(this%V)
      ! call this%cfg%sync(this%W)
      
      ! Traverse bcond list
      my_bc=>this%first_bc
      do while (associated(my_bc))
         
         ! Only processes inside the bcond work here
         if (my_bc%itr%amIn) then
            
            ! Select appropriate action based on the bcond type
            select case (my_bc%type)
               
            case (dirichlet)               !< Apply Dirichlet conditions
               
               ! This is done by the user directly
               ! Unclear whether we want to do this within the solver...
               
            case (neumann,clipped_neumann) !< Apply Neumann condition to all three components
               ! Handle index shift due to staggering
               stag=min(my_bc%dir,0)
               ! Implement based on bcond direction
               select case (my_bc%face)
               case ('x')
                  stag=min(my_bc%dir,0)
                  do n=1,my_bc%itr%n_
                     i=my_bc%itr%map(1,n); j=my_bc%itr%map(2,n); k=my_bc%itr%map(3,n)
                     this%U(i     ,j    ,k    )=this%U(i-my_bc%dir     ,j    ,k    )
                     this%V(i+stag,j:j+1,k    )=this%V(i-my_bc%dir+stag,j:j+1,k    )
                     this%W(i+stag,j    ,k:k+1)=this%W(i-my_bc%dir+stag,j    ,k:k+1)
                     this%rhoU(i     ,j    ,k    )=this%rhoU(i-my_bc%dir     ,j    ,k    )
                     this%rhoV(i+stag,j:j+1,k    )=this%rhoV(i-my_bc%dir+stag,j:j+1,k    )
                     this%rhoW(i+stag,j    ,k:k+1)=this%rhoW(i-my_bc%dir+stag,j    ,k:k+1)
                  end do
               case ('y')
                  stag=min(my_bc%dir,0)
                  do n=1,my_bc%itr%n_
                     i=my_bc%itr%map(1,n); j=my_bc%itr%map(2,n); k=my_bc%itr%map(3,n)
                     this%U(i:i+1,j+stag,k    )=this%U(i:i+1,j-my_bc%dir+stag,k    )
                     this%V(i    ,j     ,k    )=this%V(i    ,j-my_bc%dir     ,k    )
                     this%W(i    ,j+stag,k:k+1)=this%W(i    ,j-my_bc%dir+stag,k:k+1)
                     this%rhoU(i:i+1,j+stag,k    )=this%rhoU(i:i+1,j-my_bc%dir+stag,k    )
                     this%rhoV(i    ,j     ,k    )=this%rhoV(i    ,j-my_bc%dir     ,k    )
                     this%rhoW(i    ,j+stag,k:k+1)=this%rhoW(i    ,j-my_bc%dir+stag,k:k+1)
                  end do
               case ('z')
                  stag=min(my_bc%dir,0)
                  do n=1,my_bc%itr%n_
                     i=my_bc%itr%map(1,n); j=my_bc%itr%map(2,n); k=my_bc%itr%map(3,n)
                     this%U(i:i+1,j    ,k+stag)=this%U(i:i+1,j    ,k-my_bc%dir+stag)
                     this%V(i    ,j:j+1,k+stag)=this%V(i    ,j:j+1,k-my_bc%dir+stag)
                     this%W(i    ,j    ,k     )=this%W(i    ,j    ,k-my_bc%dir     )
                     this%rhoU(i:i+1,j    ,k+stag)=this%rhoU(i:i+1,j    ,k-my_bc%dir+stag)
                     this%rhoV(i    ,j:j+1,k+stag)=this%rhoV(i    ,j:j+1,k-my_bc%dir+stag)
                     this%rhoW(i    ,j    ,k     )=this%rhoW(i    ,j    ,k-my_bc%dir     )
                  end do
               end select
               ! If needed, clip
               if (my_bc%type.eq.clipped_neumann) then
                  select case (my_bc%face)
                  case ('x')
                     do n=1,my_bc%itr%n_
                        i=my_bc%itr%map(1,n); j=my_bc%itr%map(2,n); k=my_bc%itr%map(3,n)
                        if (this%U(i,j,k)*my_bc%rdir.lt.0.0_WP) then
                           this%U(i,j,k)=0.0_WP
                           this%rhoU(i,j,k)=0.0_WP
                        end if
                     end do
                  case ('y')
                     do n=1,my_bc%itr%n_
                        i=my_bc%itr%map(1,n); j=my_bc%itr%map(2,n); k=my_bc%itr%map(3,n)
                        if (this%V(i,j,k)*my_bc%rdir.lt.0.0_WP) then
                           this%V(i,j,k)=0.0_WP
                           this%rhoV(i,j,k)=0.0_WP
                        end if
                     end do
                  case ('z')
                     do n=1,my_bc%itr%n_
                        i=my_bc%itr%map(1,n); j=my_bc%itr%map(2,n); k=my_bc%itr%map(3,n)
                        if (this%W(i,j,k)*my_bc%rdir.lt.0.0_WP) then
                           this%W(i,j,k)=0.0_WP
                           this%rhoW(i,j,k)=0.0_WP
                        end if
                     end do
                  end select
               end if
            
            case (convective)   ! Not implemented yet!
               
            case default
               call die('[lowmach apply_bcond] Unknown bcond type')
            end select
            
         end if
         
         ! Sync full fields after each bcond - this should be optimized
         call this%cfg%sync(this%U)
         call this%cfg%sync(this%V)
         call this%cfg%sync(this%W)
         call this%cfg%sync(this%rhoU)
         call this%cfg%sync(this%rhoV)
         call this%cfg%sync(this%rhoW)
         
         ! Move on to the next bcond
         my_bc=>my_bc%next
         
      end do
      
   end subroutine apply_bcond
   
   
   !> Calculate the explicit momentum time derivative based on rhoU/rhoV/rhoW/U/V/W/P
   subroutine get_dmomdt(this,drhoUdt,drhoVdt,drhoWdt)
      implicit none
      class(lowmach), intent(inout) :: this
      real(WP), dimension(this%cfg%imino_:,this%cfg%jmino_:,this%cfg%kmino_:), intent(out) :: drhoUdt !< Needs to be (imino_:imaxo_,jmino_:jmaxo_,kmino_:kmaxo_)
      real(WP), dimension(this%cfg%imino_:,this%cfg%jmino_:,this%cfg%kmino_:), intent(out) :: drhoVdt !< Needs to be (imino_:imaxo_,jmino_:jmaxo_,kmino_:kmaxo_)
      real(WP), dimension(this%cfg%imino_:,this%cfg%jmino_:,this%cfg%kmino_:), intent(out) :: drhoWdt !< Needs to be (imino_:imaxo_,jmino_:jmaxo_,kmino_:kmaxo_)
      integer :: i,j,k,ii,jj,kk
      real(WP), dimension(:,:,:), allocatable :: FX,FY,FZ
      
      ! Allocate flux arrays
      allocate(FX(this%cfg%imino_:this%cfg%imaxo_,this%cfg%jmino_:this%cfg%jmaxo_,this%cfg%kmino_:this%cfg%kmaxo_))
      allocate(FY(this%cfg%imino_:this%cfg%imaxo_,this%cfg%jmino_:this%cfg%jmaxo_,this%cfg%kmino_:this%cfg%kmaxo_))
      allocate(FZ(this%cfg%imino_:this%cfg%imaxo_,this%cfg%jmino_:this%cfg%jmaxo_,this%cfg%kmino_:this%cfg%kmaxo_))
      
      ! Flux of rhoU
      do kk=this%cfg%kmin_,this%cfg%kmax_+1
         do jj=this%cfg%jmin_,this%cfg%jmax_+1
            do ii=this%cfg%imin_,this%cfg%imax_+1
               ! Fluxes on x-face
               i=ii-1; j=jj-1; k=kk-1
               FX(i,j,k)=-sum(this%itpu_x(:,i,j,k)*this%U(i:i+1,j,k))*sum(this%itpu_x(:,i,j,k)*this%rhoU(i:i+1,j,k)) &
               &         +this%visc(i,j,k)*(sum(this%grdu_x(:,i,j,k)*this%U(i:i+1,j,k))+sum(this%grdu_x(:,i,j,k)*this%U(i:i+1,j,k)) &
               &         -2.0_WP/3.0_WP*(sum(this%divp_x(:,i,j,k)*this%U(i:i+1,j,k))+sum(this%divp_y(:,i,j,k)*this%V(i,j:j+1,k))+sum(this%divp_z(:,i,j,k)*this%W(i,j,k:k+1)))) &
               &         -this%P(i,j,k)
               ! Fluxes on y-face
               i=ii; j=jj; k=kk
               FY(i,j,k)=-sum(this%itpu_y(:,i,j,k)*this%U(i,j-1:j,k))*sum(this%itpv_x(:,i,j,k)*this%rhoV(i-1:i,j,k)) &
               &         +sum(this%itp_xy(:,:,i,j,k)*this%visc(i-1:i,j-1:j,k))*(sum(this%grdu_y(:,i,j,k)*this%U(i,j-1:j,k))+sum(this%grdv_x(:,i,j,k)*this%V(i-1:i,j,k)))
               ! Fluxes on z-face
               i=ii; j=jj; k=kk
               FZ(i,j,k)=-sum(this%itpu_z(:,i,j,k)*this%U(i,j,k-1:k))*sum(this%itpw_x(:,i,j,k)*this%rhoW(i-1:i,j,k)) &
               &         +sum(this%itp_xz(:,:,i,j,k)*this%visc(i-1:i,j,k-1:k))*(sum(this%grdu_z(:,i,j,k)*this%U(i,j,k-1:k))+sum(this%grdw_x(:,i,j,k)*this%W(i-1:i,j,k)))
            end do
         end do
      end do
      ! Time derivative of rhoU
      do k=this%cfg%kmin_,this%cfg%kmax_
         do j=this%cfg%jmin_,this%cfg%jmax_
            do i=this%cfg%imin_,this%cfg%imax_
               drhoUdt(i,j,k)=sum(this%divu_x(:,i,j,k)*FX(i-1:i,j,k))+&
               &              sum(this%divu_y(:,i,j,k)*FY(i,j:j+1,k))+&
               &              sum(this%divu_z(:,i,j,k)*FZ(i,j,k:k+1))
            end do
         end do
      end do
      ! Sync it
      call this%cfg%sync(drhoUdt)
      
      ! Flux of rhoV
      do kk=this%cfg%kmin_,this%cfg%kmax_+1
         do jj=this%cfg%jmin_,this%cfg%jmax_+1
            do ii=this%cfg%imin_,this%cfg%imax_+1
               ! Fluxes on x-face
               i=ii; j=jj; k=kk
               FX(i,j,k)=-sum(this%itpv_x(:,i,j,k)*this%V(i-1:i,j,k))*sum(this%itpu_y(:,i,j,k)*this%rhoU(i,j-1:j,k)) &
               &         +sum(this%itp_xy(:,:,i,j,k)*this%visc(i-1:i,j-1:j,k))*(sum(this%grdv_x(:,i,j,k)*this%V(i-1:i,j,k))+sum(this%grdu_y(:,i,j,k)*this%U(i,j-1:j,k)))
               ! Fluxes on y-face
               i=ii-1; j=jj-1; k=kk-1
               FY(i,j,k)=-sum(this%itpv_y(:,i,j,k)*this%V(i,j:j+1,k))*sum(this%itpv_y(:,i,j,k)*this%rhoV(i,j:j+1,k)) &
               &         +this%visc(i,j,k)*(sum(this%grdv_y(:,i,j,k)*this%V(i,j:j+1,k))+sum(this%grdv_y(:,i,j,k)*this%V(i,j:j+1,k)) &
               &         -2.0_WP/3.0_WP*(sum(this%divp_x(:,i,j,k)*this%U(i:i+1,j,k))+sum(this%divp_y(:,i,j,k)*this%V(i,j:j+1,k))+sum(this%divp_z(:,i,j,k)*this%W(i,j,k:k+1)))) &
               &         -this%P(i,j,k)
               ! Fluxes on z-face
               i=ii; j=jj; k=kk
               FZ(i,j,k)=-sum(this%itpv_z(:,i,j,k)*this%V(i,j,k-1:k))*sum(this%itpw_y(:,i,j,k)*this%rhoW(i,j-1:j,k)) &
               &         +sum(this%itp_yz(:,:,i,j,k)*this%visc(i,j-1:j,k-1:k))*(sum(this%grdv_z(:,i,j,k)*this%V(i,j,k-1:k))+sum(this%grdw_y(:,i,j,k)*this%W(i,j-1:j,k)))
            end do
         end do
      end do
      ! Time derivative of rhoV
      do k=this%cfg%kmin_,this%cfg%kmax_
         do j=this%cfg%jmin_,this%cfg%jmax_
            do i=this%cfg%imin_,this%cfg%imax_
               drhoVdt(i,j,k)=sum(this%divv_x(:,i,j,k)*FX(i:i+1,j,k))+&
               &              sum(this%divv_y(:,i,j,k)*FY(i,j-1:j,k))+&
               &              sum(this%divv_z(:,i,j,k)*FZ(i,j,k:k+1))
            end do
         end do
      end do
      ! Sync it
      call this%cfg%sync(drhoVdt)
      
      ! Flux of rhoW
      do kk=this%cfg%kmin_,this%cfg%kmax_+1
         do jj=this%cfg%jmin_,this%cfg%jmax_+1
            do ii=this%cfg%imin_,this%cfg%imax_+1
               ! Fluxes on x-face
               i=ii; j=jj; k=kk
               FX(i,j,k)=-sum(this%itpw_x(:,i,j,k)*this%W(i-1:i,j,k))*sum(this%itpu_z(:,i,j,k)*this%rhoU(i,j,k-1:k)) &
               &         +sum(this%itp_xz(:,:,i,j,k)*this%visc(i-1:i,j,k-1:k))*(sum(this%grdw_x(:,i,j,k)*this%W(i-1:i,j,k))+sum(this%grdu_z(:,i,j,k)*this%U(i,j,k-1:k)))
               ! Fluxes on y-face
               i=ii; j=jj; k=kk
               FY(i,j,k)=-sum(this%itpw_y(:,i,j,k)*this%W(i,j-1:j,k))*sum(this%itpv_z(:,i,j,k)*this%rhoV(i,j,k-1:k)) &
               &         +sum(this%itp_yz(:,:,i,j,k)*this%visc(i,j-1:j,k-1:k))*(sum(this%grdw_y(:,i,j,k)*this%W(i,j-1:j,k))+sum(this%grdv_z(:,i,j,k)*this%V(i,j,k-1:k)))
               ! Fluxes on z-face
               i=ii-1; j=jj-1; k=kk-1
               FZ(i,j,k)=-sum(this%itpw_z(:,i,j,k)*this%W(i,j,k:k+1))*sum(this%itpw_z(:,i,j,k)*this%rhoW(i,j,k:k+1)) &
               &         +this%visc(i,j,k)*(sum(this%grdw_z(:,i,j,k)*this%W(i,j,k:k+1))+sum(this%grdw_z(:,i,j,k)*this%W(i,j,k:k+1)) &
               &         -2.0_WP/3.0_WP*(sum(this%divp_x(:,i,j,k)*this%U(i:i+1,j,k))+sum(this%divp_y(:,i,j,k)*this%V(i,j:j+1,k))+sum(this%divp_z(:,i,j,k)*this%W(i,j,k:k+1)))) &
               &         -this%P(i,j,k)
            end do
         end do
      end do
      ! Time derivative of rhoW
      do k=this%cfg%kmin_,this%cfg%kmax_
         do j=this%cfg%jmin_,this%cfg%jmax_
            do i=this%cfg%imin_,this%cfg%imax_
               drhoWdt(i,j,k)=sum(this%divw_x(:,i,j,k)*FX(i:i+1,j,k))+&
               &              sum(this%divw_y(:,i,j,k)*FY(i,j:j+1,k))+&
               &              sum(this%divw_z(:,i,j,k)*FZ(i,j,k-1:k))
            end do
         end do
      end do
      ! Sync it
      call this%cfg%sync(drhoWdt)
      
      ! Deallocate flux arrays
      deallocate(FX,FY,FZ)
      
   end subroutine get_dmomdt
   
   
   !> Calculate the velocity divergence based on rhoU/rhoV/rhoW - drhodt is provided
   subroutine get_div(this,drhodt)
      implicit none
      class(lowmach), intent(inout) :: this
      real(WP), dimension(this%cfg%imino_:,this%cfg%jmino_:,this%cfg%kmino_:), intent(in) :: drhodt      !< Needs to be (imino_:imaxo_,jmino_:jmaxo_,kmino_:kmaxo_)
      integer :: i,j,k
      do k=this%cfg%kmin_,this%cfg%kmax_
         do j=this%cfg%jmin_,this%cfg%jmax_
            do i=this%cfg%imin_,this%cfg%imax_
               this%div(i,j,k)=drhodt(i,j,k)+sum(this%divp_x(:,i,j,k)*this%rhoU(i:i+1,j,k))+&
               &                             sum(this%divp_y(:,i,j,k)*this%rhoV(i,j:j+1,k))+&
               &                             sum(this%divp_z(:,i,j,k)*this%rhoW(i,j,k:k+1))
            end do
         end do
      end do
      ! Sync it
      call this%cfg%sync(this%div)
   end subroutine get_div
   
   
   !> Calculate the pressure gradient based on P
   subroutine get_pgrad(this,P,Pgradx,Pgrady,Pgradz)
      implicit none
      class(lowmach), intent(inout) :: this
      real(WP), dimension(this%cfg%imino_:,this%cfg%jmino_:,this%cfg%kmino_:), intent(in)  :: P      !< Needs to be (imino_:imaxo_,jmino_:jmaxo_,kmino_:kmaxo_)
      real(WP), dimension(this%cfg%imino_:,this%cfg%jmino_:,this%cfg%kmino_:), intent(out) :: Pgradx !< Needs to be (imino_:imaxo_,jmino_:jmaxo_,kmino_:kmaxo_)
      real(WP), dimension(this%cfg%imino_:,this%cfg%jmino_:,this%cfg%kmino_:), intent(out) :: Pgrady !< Needs to be (imino_:imaxo_,jmino_:jmaxo_,kmino_:kmaxo_)
      real(WP), dimension(this%cfg%imino_:,this%cfg%jmino_:,this%cfg%kmino_:), intent(out) :: Pgradz !< Needs to be (imino_:imaxo_,jmino_:jmaxo_,kmino_:kmaxo_)
      integer :: i,j,k
      do k=this%cfg%kmin_,this%cfg%kmax_
         do j=this%cfg%jmin_,this%cfg%jmax_
            do i=this%cfg%imin_,this%cfg%imax_
               Pgradx(i,j,k)=sum(this%divu_x(:,i,j,k)*P(i-1:i,j,k))
               Pgrady(i,j,k)=sum(this%divv_y(:,i,j,k)*P(i,j-1:j,k))
               Pgradz(i,j,k)=sum(this%divw_z(:,i,j,k)*P(i,j,k-1:k))
            end do
         end do
      end do
      ! Sync it
      call this%cfg%sync(Pgradx)
      call this%cfg%sync(Pgrady)
      call this%cfg%sync(Pgradz)
   end subroutine get_pgrad


   !> Calculate divergence of stress based on U/V/W/P (needed by LPT class)
   subroutine get_div_stress(this,divx,divy,divz)
      implicit none
      class(lowmach), intent(inout) :: this
      real(WP), dimension(this%cfg%imino_:,this%cfg%jmino_:,this%cfg%kmino_:), intent(out) :: divx !< Needs to be (imino_:imaxo_,jmino_:jmaxo_,kmino_:kmaxo_)
      real(WP), dimension(this%cfg%imino_:,this%cfg%jmino_:,this%cfg%kmino_:), intent(out) :: divy !< Needs to be (imino_:imaxo_,jmino_:jmaxo_,kmino_:kmaxo_)
      real(WP), dimension(this%cfg%imino_:,this%cfg%jmino_:,this%cfg%kmino_:), intent(out) :: divz !< Needs to be (imino_:imaxo_,jmino_:jmaxo_,kmino_:kmaxo_)
      integer :: i,j,k,ii,jj,kk
      real(WP), dimension(:,:,:), allocatable :: FX,FY,FZ
      
      ! Allocate flux arrays
      allocate(FX(this%cfg%imino_:this%cfg%imaxo_,this%cfg%jmino_:this%cfg%jmaxo_,this%cfg%kmino_:this%cfg%kmaxo_))
      allocate(FY(this%cfg%imino_:this%cfg%imaxo_,this%cfg%jmino_:this%cfg%jmaxo_,this%cfg%kmino_:this%cfg%kmaxo_))
      allocate(FZ(this%cfg%imino_:this%cfg%imaxo_,this%cfg%jmino_:this%cfg%jmaxo_,this%cfg%kmino_:this%cfg%kmaxo_))
      
      ! Stress tensor in X
      do kk=this%cfg%kmin_,this%cfg%kmax_+1
         do jj=this%cfg%jmin_,this%cfg%jmax_+1
            do ii=this%cfg%imin_,this%cfg%imax_+1
               ! Fluxes on x-face
               i=ii-1; j=jj-1; k=kk-1
               FX(i,j,k)=+this%visc(i,j,k)*(sum(this%grdu_x(:,i,j,k)*this%U(i:i+1,j,k))+sum(this%grdu_x(:,i,j,k)*this%U(i:i+1,j,k)) &
               &         -2.0_WP/3.0_WP*(sum(this%divp_x(:,i,j,k)*this%U(i:i+1,j,k))+sum(this%divp_y(:,i,j,k)*this%V(i,j:j+1,k))+sum(this%divp_z(:,i,j,k)*this%W(i,j,k:k+1)))) &
               &         -this%P(i,j,k)
               ! Fluxes on y-face
               i=ii; j=jj; k=kk
               FY(i,j,k)=+sum(this%itp_xy(:,:,i,j,k)*this%visc(i-1:i,j-1:j,k))*(sum(this%grdu_y(:,i,j,k)*this%U(i,j-1:j,k))+sum(this%grdv_x(:,i,j,k)*this%V(i-1:i,j,k)))
               ! Fluxes on z-face
               i=ii; j=jj; k=kk
               FZ(i,j,k)=+sum(this%itp_xz(:,:,i,j,k)*this%visc(i-1:i,j,k-1:k))*(sum(this%grdu_z(:,i,j,k)*this%U(i,j,k-1:k))+sum(this%grdw_x(:,i,j,k)*this%W(i-1:i,j,k)))
            end do
         end do
      end do
      ! Divergence of X stress
      do k=this%cfg%kmin_,this%cfg%kmax_
         do j=this%cfg%jmin_,this%cfg%jmax_
            do i=this%cfg%imin_,this%cfg%imax_
               divx(i,j,k)=sum(this%divu_x(:,i,j,k)*FX(i-1:i,j,k))+&
               &           sum(this%divu_y(:,i,j,k)*FY(i,j:j+1,k))+&
               &           sum(this%divu_z(:,i,j,k)*FZ(i,j,k:k+1))
            end do
         end do
      end do
      ! Sync it
      call this%cfg%sync(divx)
      
      ! Stress tensor in Y
      do kk=this%cfg%kmin_,this%cfg%kmax_+1
         do jj=this%cfg%jmin_,this%cfg%jmax_+1
            do ii=this%cfg%imin_,this%cfg%imax_+1
               ! Fluxes on x-face
               i=ii; j=jj; k=kk
               FX(i,j,k)=+sum(this%itp_xy(:,:,i,j,k)*this%visc(i-1:i,j-1:j,k))*(sum(this%grdv_x(:,i,j,k)*this%V(i-1:i,j,k))+sum(this%grdu_y(:,i,j,k)*this%U(i,j-1:j,k)))
               ! Fluxes on y-face
               i=ii-1; j=jj-1; k=kk-1
               FY(i,j,k)=+this%visc(i,j,k)*(sum(this%grdv_y(:,i,j,k)*this%V(i,j:j+1,k))+sum(this%grdv_y(:,i,j,k)*this%V(i,j:j+1,k)) &
               &         -2.0_WP/3.0_WP*(sum(this%divp_x(:,i,j,k)*this%U(i:i+1,j,k))+sum(this%divp_y(:,i,j,k)*this%V(i,j:j+1,k))+sum(this%divp_z(:,i,j,k)*this%W(i,j,k:k+1)))) &
               &         -this%P(i,j,k)
               ! Fluxes on z-face
               i=ii; j=jj; k=kk
               FZ(i,j,k)=+sum(this%itp_yz(:,:,i,j,k)*this%visc(i,j-1:j,k-1:k))*(sum(this%grdv_z(:,i,j,k)*this%V(i,j,k-1:k))+sum(this%grdw_y(:,i,j,k)*this%W(i,j-1:j,k)))
            end do
         end do
      end do
      ! Divergence of Y stress
      do k=this%cfg%kmin_,this%cfg%kmax_
         do j=this%cfg%jmin_,this%cfg%jmax_
            do i=this%cfg%imin_,this%cfg%imax_
               divy(i,j,k)=sum(this%divv_x(:,i,j,k)*FX(i:i+1,j,k))+&
               &           sum(this%divv_y(:,i,j,k)*FY(i,j-1:j,k))+&
               &           sum(this%divv_z(:,i,j,k)*FZ(i,j,k:k+1))
            end do
         end do
      end do
      ! Sync it
      call this%cfg%sync(divy)
      
      ! Stress tensor in Z
      do kk=this%cfg%kmin_,this%cfg%kmax_+1
         do jj=this%cfg%jmin_,this%cfg%jmax_+1
            do ii=this%cfg%imin_,this%cfg%imax_+1
               ! Fluxes on x-face
               i=ii; j=jj; k=kk
               FX(i,j,k)=+sum(this%itp_xz(:,:,i,j,k)*this%visc(i-1:i,j,k-1:k))*(sum(this%grdw_x(:,i,j,k)*this%W(i-1:i,j,k))+sum(this%grdu_z(:,i,j,k)*this%U(i,j,k-1:k)))
               ! Fluxes on y-face
               i=ii; j=jj; k=kk
               FY(i,j,k)=-+sum(this%itp_yz(:,:,i,j,k)*this%visc(i,j-1:j,k-1:k))*(sum(this%grdw_y(:,i,j,k)*this%W(i,j-1:j,k))+sum(this%grdv_z(:,i,j,k)*this%V(i,j,k-1:k)))
               ! Fluxes on z-face
               i=ii-1; j=jj-1; k=kk-1
               FZ(i,j,k)=+this%visc(i,j,k)*(sum(this%grdw_z(:,i,j,k)*this%W(i,j,k:k+1))+sum(this%grdw_z(:,i,j,k)*this%W(i,j,k:k+1)) &
               &         -2.0_WP/3.0_WP*(sum(this%divp_x(:,i,j,k)*this%U(i:i+1,j,k))+sum(this%divp_y(:,i,j,k)*this%V(i,j:j+1,k))+sum(this%divp_z(:,i,j,k)*this%W(i,j,k:k+1)))) &
               &         -this%P(i,j,k)
            end do
         end do
      end do
      ! Divergence in Z
      do k=this%cfg%kmin_,this%cfg%kmax_
         do j=this%cfg%jmin_,this%cfg%jmax_
            do i=this%cfg%imin_,this%cfg%imax_
               divz(i,j,k)=sum(this%divw_x(:,i,j,k)*FX(i:i+1,j,k))+&
               &           sum(this%divw_y(:,i,j,k)*FY(i,j:j+1,k))+&
               &           sum(this%divw_z(:,i,j,k)*FZ(i,j,k-1:k))
            end do
         end do
      end do
      ! Sync it
      call this%cfg%sync(divz)
      
      ! Deallocate flux arrays
      deallocate(FX,FY,FZ)
      
    end subroutine get_div_stress


    !> Calculate velocity gradient tensor
    subroutine get_gradu(this,gradu)
      use messager, only: die
      implicit none
      class(lowmach), intent(inout) :: this
      real(WP), dimension(1:,1:,this%cfg%imino_:,this%cfg%jmino_:,this%cfg%kmino_:), intent(out) :: gradu  !< Needs to be (1:3,1:3,imino_:imaxo_,jmino_:jmaxo_,kmino_:kmaxo_)
      integer :: i,j,k
      real(WP), dimension(:,:,:), allocatable :: dudy,dudz,dvdx,dvdz,dwdx,dwdy

      ! Check gradu's first two dimensions
      if (size(gradu,dim=1).ne.3.or.size(gradu,dim=2).ne.3) call die('[lowmach get_gradu] gradu should be of size (1:3,1:3,imino_:imaxo_,jmino_:jmaxo_,kmino_:kmaxo_)')

      ! Compute dudx, dvdy, and dwdz first
      do k=this%cfg%kmin_,this%cfg%kmax_
         do j=this%cfg%jmin_,this%cfg%jmax_
            do i=this%cfg%imin_,this%cfg%imax_
               gradu(1,1,i,j,k)=sum(this%grdu_x(:,i,j,k)*this%U(i:i+1,j,k))
               gradu(2,2,i,j,k)=sum(this%grdv_y(:,i,j,k)*this%V(i,j:j+1,k))
               gradu(3,3,i,j,k)=sum(this%grdw_z(:,i,j,k)*this%W(i,j,k:k+1))
            end do
         end do
      end do

      ! Allocate velocity gradient components
      allocate(dudy(this%cfg%imino_:this%cfg%imaxo_,this%cfg%jmino_:this%cfg%jmaxo_,this%cfg%kmino_:this%cfg%kmaxo_))
      allocate(dudz(this%cfg%imino_:this%cfg%imaxo_,this%cfg%jmino_:this%cfg%jmaxo_,this%cfg%kmino_:this%cfg%kmaxo_))
      allocate(dvdx(this%cfg%imino_:this%cfg%imaxo_,this%cfg%jmino_:this%cfg%jmaxo_,this%cfg%kmino_:this%cfg%kmaxo_))
      allocate(dvdz(this%cfg%imino_:this%cfg%imaxo_,this%cfg%jmino_:this%cfg%jmaxo_,this%cfg%kmino_:this%cfg%kmaxo_))
      allocate(dwdx(this%cfg%imino_:this%cfg%imaxo_,this%cfg%jmino_:this%cfg%jmaxo_,this%cfg%kmino_:this%cfg%kmaxo_))
      allocate(dwdy(this%cfg%imino_:this%cfg%imaxo_,this%cfg%jmino_:this%cfg%jmaxo_,this%cfg%kmino_:this%cfg%kmaxo_))

      ! Calculate components of the velocity gradient at their natural locations with an extra cell for interpolation
      do k=this%cfg%kmin_,this%cfg%kmax_+1
         do j=this%cfg%jmin_,this%cfg%jmax_+1
            do i=this%cfg%imin_,this%cfg%imax_+1
               dudy(i,j,k)=sum(this%grdu_y(:,i,j,k)*this%U(i,j-1:j,k))
               dudz(i,j,k)=sum(this%grdu_z(:,i,j,k)*this%U(i,j,k-1:k))
               dvdx(i,j,k)=sum(this%grdv_x(:,i,j,k)*this%V(i-1:i,j,k))
               dvdz(i,j,k)=sum(this%grdv_z(:,i,j,k)*this%V(i,j,k-1:k))
               dwdx(i,j,k)=sum(this%grdw_x(:,i,j,k)*this%W(i-1:i,j,k))
               dwdy(i,j,k)=sum(this%grdw_y(:,i,j,k)*this%W(i,j-1:j,k))
            end do
         end do
      end do

      ! Interpolate off-diagonal components of the velocity gradient to the cell center
      do k=this%cfg%kmin_,this%cfg%kmax_
         do j=this%cfg%jmin_,this%cfg%jmax_
            do i=this%cfg%imin_,this%cfg%imax_
               gradu(2,1,i,j,k)=0.25_WP*sum(dudy(i:i+1,j:j+1,k))
               gradu(3,1,i,j,k)=0.25_WP*sum(dudz(i:i+1,j,k:k+1))
               gradu(1,2,i,j,k)=0.25_WP*sum(dvdx(i:i+1,j:j+1,k))
               gradu(3,2,i,j,k)=0.25_WP*sum(dvdz(i,j:j+1,k:k+1))
               gradu(1,3,i,j,k)=0.25_WP*sum(dwdx(i:i+1,j,k:k+1))
               gradu(2,3,i,j,k)=0.25_WP*sum(dwdy(i,j:j+1,k:k+1))
            end do
         end do
      end do

      ! Apply a Neumann condition in non-periodic directions
      if (.not.this%cfg%xper) then
         if (this%cfg%iproc.eq.1)            gradu(:,:,this%cfg%imin-1,:,:)=gradu(:,:,this%cfg%imin,:,:)
         if (this%cfg%iproc.eq.this%cfg%npx) gradu(:,:,this%cfg%imax+1,:,:)=gradu(:,:,this%cfg%imax,:,:)
      end if
      if (.not.this%cfg%yper) then
         if (this%cfg%jproc.eq.1)            gradu(:,:,:,this%cfg%jmin-1,:)=gradu(:,:,:,this%cfg%jmin,:)
         if (this%cfg%jproc.eq.this%cfg%npy) gradu(:,:,:,this%cfg%jmax+1,:)=gradu(:,:,:,this%cfg%jmax,:)
      end if
      if (.not.this%cfg%zper) then
         if (this%cfg%kproc.eq.1)            gradu(:,:,:,:,this%cfg%kmin-1)=gradu(:,:,:,:,this%cfg%kmin)
         if (this%cfg%kproc.eq.this%cfg%npz) gradu(:,:,:,:,this%cfg%kmax+1)=gradu(:,:,:,:,this%cfg%kmax)
      end if

      ! Ensure zero in walls
      do k=this%cfg%kmino_,this%cfg%kmaxo_
         do j=this%cfg%jmino_,this%cfg%jmaxo_
            do i=this%cfg%imino_,this%cfg%imaxo_
               if (this%mask(i,j,k).eq.1) gradu(:,:,i,j,k)=0.0_WP
            end do
         end do
      end do

      ! Sync it
      call this%cfg%sync(gradu)

      ! Deallocate velocity gradient storage
      deallocate(dudy,dudz,dvdx,dvdz,dwdx,dwdy)

    end subroutine get_gradu


    !> Calculate vorticity vector
    subroutine get_vorticity(this,vort)
      use messager, only: die
      implicit none
      class(lowmach), intent(inout) :: this
      real(WP), dimension(1:,this%cfg%imino_:,this%cfg%jmino_:,this%cfg%kmino_:), intent(out) :: vort  !< Needs to be (1:3,imino_:imaxo_,jmino_:jmaxo_,kmino_:kmaxo_)
      integer :: i,j,k
      real(WP), dimension(:,:,:), allocatable :: dudy,dudz,dvdx,dvdz,dwdx,dwdy

      ! Check vort's first two dimensions
      if (size(vort,dim=1).ne.3) call die('[lowmach get_vorticity] vort should be of size (1:3,imino_:imaxo_,jmino_:jmaxo_,kmino_:kmaxo_)')

      ! Allocate velocity gradient components
      allocate(dudy(this%cfg%imino_:this%cfg%imaxo_,this%cfg%jmino_:this%cfg%jmaxo_,this%cfg%kmino_:this%cfg%kmaxo_))
      allocate(dudz(this%cfg%imino_:this%cfg%imaxo_,this%cfg%jmino_:this%cfg%jmaxo_,this%cfg%kmino_:this%cfg%kmaxo_))
      allocate(dvdx(this%cfg%imino_:this%cfg%imaxo_,this%cfg%jmino_:this%cfg%jmaxo_,this%cfg%kmino_:this%cfg%kmaxo_))
      allocate(dvdz(this%cfg%imino_:this%cfg%imaxo_,this%cfg%jmino_:this%cfg%jmaxo_,this%cfg%kmino_:this%cfg%kmaxo_))
      allocate(dwdx(this%cfg%imino_:this%cfg%imaxo_,this%cfg%jmino_:this%cfg%jmaxo_,this%cfg%kmino_:this%cfg%kmaxo_))
      allocate(dwdy(this%cfg%imino_:this%cfg%imaxo_,this%cfg%jmino_:this%cfg%jmaxo_,this%cfg%kmino_:this%cfg%kmaxo_))

      ! Calculate components of the velocity gradient at their natural locations with an extra cell for interpolation
      do k=this%cfg%kmin_,this%cfg%kmax_+1
         do j=this%cfg%jmin_,this%cfg%jmax_+1
            do i=this%cfg%imin_,this%cfg%imax_+1
               dudy(i,j,k)=sum(this%grdu_y(:,i,j,k)*this%U(i,j-1:j,k))
               dudz(i,j,k)=sum(this%grdu_z(:,i,j,k)*this%U(i,j,k-1:k))
               dvdx(i,j,k)=sum(this%grdv_x(:,i,j,k)*this%V(i-1:i,j,k))
               dvdz(i,j,k)=sum(this%grdv_z(:,i,j,k)*this%V(i,j,k-1:k))
               dwdx(i,j,k)=sum(this%grdw_x(:,i,j,k)*this%W(i-1:i,j,k))
               dwdy(i,j,k)=sum(this%grdw_y(:,i,j,k)*this%W(i,j-1:j,k))
            end do
         end do
      end do

      ! Interpolate off-diagonal components of the velocity gradient to the cell center
      do k=this%cfg%kmin_,this%cfg%kmax_
         do j=this%cfg%jmin_,this%cfg%jmax_
            do i=this%cfg%imin_,this%cfg%imax_
               vort(1,i,j,k)=0.25_WP*(sum(dwdy(i,j:j+1,k:k+1))-sum(dvdz(i,j:j+1,k:k+1)))
               vort(2,i,j,k)=0.25_WP*(sum(dudz(i:i+1,j,k:k+1))-sum(dwdx(i:i+1,j,k:k+1)))
               vort(3,i,j,k)=0.25_WP*(sum(dvdx(i:i+1,j:j+1,k))-sum(dudy(i:i+1,j:j+1,k)))
            end do
         end do
      end do

      ! Ensure zero in walls
      do k=this%cfg%kmino_,this%cfg%kmaxo_
         do j=this%cfg%jmino_,this%cfg%jmaxo_
            do i=this%cfg%imino_,this%cfg%imaxo_
               if (this%mask(i,j,k).eq.1) vort(:,i,j,k)=0.0_WP
            end do
         end do
      end do

      ! Sync it
      call this%cfg%sync(vort)

      ! Deallocate velocity gradient storage
      deallocate(dudy,dudz,dvdx,dvdz,dwdx,dwdy)

   end subroutine get_vorticity
   
   
   !> Divide momentum by rho to form velocity
   subroutine rho_divide(this)
      implicit none
      class(lowmach), intent(inout) :: this
      integer :: i,j,k
      do k=this%cfg%kmin_,this%cfg%kmax_
         do j=this%cfg%jmin_,this%cfg%jmax_
            do i=this%cfg%imin_,this%cfg%imax_
               this%U(i,j,k)=this%rhoU(i,j,k)/sum(this%itpr_x(:,i,j,k)*this%rho(i-1:i,j,k))
               this%V(i,j,k)=this%rhoV(i,j,k)/sum(this%itpr_y(:,i,j,k)*this%rho(i,j-1:j,k))
               this%W(i,j,k)=this%rhoW(i,j,k)/sum(this%itpr_z(:,i,j,k)*this%rho(i,j,k-1:k))
            end do
         end do
      end do
      ! Sync it
      call this%cfg%sync(this%U)
      call this%cfg%sync(this%V)
      call this%cfg%sync(this%W)
   end subroutine rho_divide
   
   
   !> Multiply velocity by rho to form momentum
   subroutine rho_multiply(this)
      implicit none
      class(lowmach), intent(inout) :: this
      integer :: i,j,k
      do k=this%cfg%kmin_,this%cfg%kmax_
         do j=this%cfg%jmin_,this%cfg%jmax_
            do i=this%cfg%imin_,this%cfg%imax_
               this%rhoU(i,j,k)=this%U(i,j,k)*sum(this%itpr_x(:,i,j,k)*this%rho(i-1:i,j,k))
               this%rhoV(i,j,k)=this%V(i,j,k)*sum(this%itpr_y(:,i,j,k)*this%rho(i,j-1:j,k))
               this%rhoW(i,j,k)=this%W(i,j,k)*sum(this%itpr_z(:,i,j,k)*this%rho(i,j,k-1:k))
            end do
         end do
      end do
      ! Sync it
      call this%cfg%sync(this%rhoU)
      call this%cfg%sync(this%rhoV)
      call this%cfg%sync(this%rhoW)
   end subroutine rho_multiply
   
   
   !> Calculate the interpolated velocity, including overlap and ghosts
   subroutine interp_vel(this,Ui,Vi,Wi)
      implicit none
      class(lowmach), intent(inout) :: this
      real(WP), dimension(this%cfg%imino_:,this%cfg%jmino_:,this%cfg%kmino_:), intent(out) :: Ui !< Needs to be (imino_:imaxo_,jmino_:jmaxo_,kmino_:kmaxo_)
      real(WP), dimension(this%cfg%imino_:,this%cfg%jmino_:,this%cfg%kmino_:), intent(out) :: Vi !< Needs to be (imino_:imaxo_,jmino_:jmaxo_,kmino_:kmaxo_)
      real(WP), dimension(this%cfg%imino_:,this%cfg%jmino_:,this%cfg%kmino_:), intent(out) :: Wi !< Needs to be (imino_:imaxo_,jmino_:jmaxo_,kmino_:kmaxo_)
      integer :: i,j,k
      ! Calculate as far as possible each component
      do k=this%cfg%kmino_,this%cfg%kmaxo_
         do j=this%cfg%jmino_,this%cfg%jmaxo_
            do i=this%cfg%imino_,this%cfg%imaxo_-1
               Ui(i,j,k)=sum(this%itpu_x(:,i,j,k)*this%U(i:i+1,j,k))
            end do
         end do
      end do
      do k=this%cfg%kmino_,this%cfg%kmaxo_
         do j=this%cfg%jmino_,this%cfg%jmaxo_-1
            do i=this%cfg%imino_,this%cfg%imaxo_
               Vi(i,j,k)=sum(this%itpv_y(:,i,j,k)*this%V(i,j:j+1,k))
            end do
         end do
      end do
      do k=this%cfg%kmino_,this%cfg%kmaxo_-1
         do j=this%cfg%jmino_,this%cfg%jmaxo_
            do i=this%cfg%imino_,this%cfg%imaxo_
               Wi(i,j,k)=sum(this%itpw_z(:,i,j,k)*this%W(i,j,k:k+1))
            end do
         end do
      end do
      ! Add last layer in each direction
      if (.not.this%cfg%xper.and.this%cfg%iproc.eq.this%cfg%npx) Ui(this%cfg%imaxo,:,:)=this%U(this%cfg%imaxo,:,:)
      if (.not.this%cfg%yper.and.this%cfg%jproc.eq.this%cfg%npy) Vi(:,this%cfg%jmaxo,:)=this%V(:,this%cfg%jmaxo,:)
      if (.not.this%cfg%zper.and.this%cfg%kproc.eq.this%cfg%npz) Wi(:,:,this%cfg%kmaxo)=this%W(:,:,this%cfg%kmaxo)
      ! Sync it
      call this%cfg%sync(Ui)
      call this%cfg%sync(Vi)
      call this%cfg%sync(Wi)
   end subroutine interp_vel
   
   
   !> Calculate the deviatoric part of the strain rate tensor from U/V/W
   !> 1: du/dx-div/3
   !> 2: dv/dy-div/3
   !> 3: dw/dz-div/3
   !> 4: (du/dy+dv/dx)/2
   !> 5: (dv/dz+dw/dy)/2
   !> 6: (dw/dx+du/dz)/2
   subroutine get_strainrate(this,SR)
      use messager, only: die
      implicit none
      class(lowmach), intent(inout) :: this
      real(WP), dimension(1:,this%cfg%imino_:,this%cfg%jmino_:,this%cfg%kmino_:), intent(out) :: SR  !< Needs to be (1:6,imino_:imaxo_,jmino_:jmaxo_,kmino_:kmaxo_)
      real(WP), dimension(:,:,:), allocatable :: dudy,dudz,dvdx,dvdz,dwdx,dwdy
      real(WP) :: div
      integer :: i,j,k
      
      ! Check SR's first dimension
      if (size(SR,dim=1).ne.6) call die('[lowmach get_strainrate] SR should be of size (1:6,imino_:imaxo_,jmino_:jmaxo_,kmino_:kmaxo_)')
      
      ! Compute dudx, dvdy, and dwdz first
	   do k=this%cfg%kmin_,this%cfg%kmax_
         do j=this%cfg%jmin_,this%cfg%jmax_
            do i=this%cfg%imin_,this%cfg%imax_
<<<<<<< HEAD
               ! Rebuild face velocities from interpolated velocities
               Uxm=sum(this%itpi_x(:,i,j,k)*Ui(i-1:i,j,k)); Uxp=sum(this%itpi_x(:,i+1,j,k)*Ui(i:i+1,j,k)); Uym=sum(this%itpi_y(:,i,j,k)*Ui(i,j-1:j,k)); Uyp=sum(this%itpi_y(:,i,j+1,k)*Ui(i,j:j+1,k)); Uzm=sum(this%itpi_z(:,i,j,k)*Ui(i,j,k-1:k)); Uzp=sum(this%itpi_z(:,i,j,k+1)*Ui(i,j,k:k+1))
               Vxm=sum(this%itpi_x(:,i,j,k)*Vi(i-1:i,j,k)); Vxp=sum(this%itpi_x(:,i+1,j,k)*Vi(i:i+1,j,k)); Vym=sum(this%itpi_y(:,i,j,k)*Vi(i,j-1:j,k)); Vyp=sum(this%itpi_y(:,i,j+1,k)*Vi(i,j:j+1,k)); Vzm=sum(this%itpi_z(:,i,j,k)*Vi(i,j,k-1:k)); Vzp=sum(this%itpi_z(:,i,j,k+1)*Vi(i,j,k:k+1))
               Wxm=sum(this%itpi_x(:,i,j,k)*Wi(i-1:i,j,k)); Wxp=sum(this%itpi_x(:,i+1,j,k)*Wi(i:i+1,j,k)); Wym=sum(this%itpi_y(:,i,j,k)*Wi(i,j-1:j,k)); Wyp=sum(this%itpi_y(:,i,j+1,k)*Wi(i,j:j+1,k)); Wzm=sum(this%itpi_z(:,i,j,k)*Wi(i,j,k-1:k)); Wzp=sum(this%itpi_z(:,i,j,k+1)*Wi(i,j,k:k+1))
               ! Get velocity gradient tensor
               dUdx(1,1)=this%cfg%dxi(i)*(Uxp-Uxm); dUdx(1,2)=this%cfg%dyi(j)*(Uyp-Uym); dUdx(1,3)=this%cfg%dzi(k)*(Uzp-Uzm)
               dUdx(2,1)=this%cfg%dxi(i)*(Vxp-Vxm); dUdx(2,2)=this%cfg%dyi(j)*(Vyp-Vym); dUdx(2,3)=this%cfg%dzi(k)*(Vzp-Vzm)
               dUdx(3,1)=this%cfg%dxi(i)*(Wxp-Wxm); dUdx(3,2)=this%cfg%dyi(j)*(Wyp-Wym); dUdx(3,3)=this%cfg%dzi(k)*(Wzp-Wzm)
               ! Assemble the strain rate
               SR(1,i,j,k)=dUdx(1,1)-(dUdx(1,1)+dUdx(2,2)+dUdx(3,3))/3.0_WP
               SR(2,i,j,k)=dUdx(2,2)-(dUdx(1,1)+dUdx(2,2)+dUdx(3,3))/3.0_WP
               SR(3,i,j,k)=dUdx(3,3)-(dUdx(1,1)+dUdx(2,2)+dUdx(3,3))/3.0_WP
               SR(4,i,j,k)=0.5_WP*(dUdx(1,2)+dUdx(2,1))
               SR(5,i,j,k)=0.5_WP*(dUdx(2,3)+dUdx(3,2))
               SR(6,i,j,k)=0.5_WP*(dUdx(3,1)+dUdx(1,3))
=======
               SR(1,i,j,k)=sum(this%grdu_x(:,i,j,k)*this%U(i:i+1,j,k))
               SR(2,i,j,k)=sum(this%grdv_y(:,i,j,k)*this%V(i,j:j+1,k))
               SR(3,i,j,k)=sum(this%grdw_z(:,i,j,k)*this%W(i,j,k:k+1))
               div=sum(SR(1:3,i,j,k))/3.0_WP
               SR(1,i,j,k)=SR(1,i,j,k)-div
               SR(2,i,j,k)=SR(2,i,j,k)-div
               SR(3,i,j,k)=SR(3,i,j,k)-div
            end do
         end do
      end do
      
      ! Allocate velocity gradient components
	   allocate(dudy(this%cfg%imino_:this%cfg%imaxo_,this%cfg%jmino_:this%cfg%jmaxo_,this%cfg%kmino_:this%cfg%kmaxo_))
      allocate(dudz(this%cfg%imino_:this%cfg%imaxo_,this%cfg%jmino_:this%cfg%jmaxo_,this%cfg%kmino_:this%cfg%kmaxo_))
      allocate(dvdx(this%cfg%imino_:this%cfg%imaxo_,this%cfg%jmino_:this%cfg%jmaxo_,this%cfg%kmino_:this%cfg%kmaxo_))
      allocate(dvdz(this%cfg%imino_:this%cfg%imaxo_,this%cfg%jmino_:this%cfg%jmaxo_,this%cfg%kmino_:this%cfg%kmaxo_))
      allocate(dwdx(this%cfg%imino_:this%cfg%imaxo_,this%cfg%jmino_:this%cfg%jmaxo_,this%cfg%kmino_:this%cfg%kmaxo_))
      allocate(dwdy(this%cfg%imino_:this%cfg%imaxo_,this%cfg%jmino_:this%cfg%jmaxo_,this%cfg%kmino_:this%cfg%kmaxo_))
      
      ! Calculate components of the velocity gradient at their natural locations with an extra cell for interpolation
	   do k=this%cfg%kmin_,this%cfg%kmax_+1
         do j=this%cfg%jmin_,this%cfg%jmax_+1
            do i=this%cfg%imin_,this%cfg%imax_+1
               dudy(i,j,k)=sum(this%grdu_y(:,i,j,k)*this%U(i,j-1:j,k))
               dudz(i,j,k)=sum(this%grdu_z(:,i,j,k)*this%U(i,j,k-1:k))
               dvdx(i,j,k)=sum(this%grdv_x(:,i,j,k)*this%V(i-1:i,j,k))
               dvdz(i,j,k)=sum(this%grdv_z(:,i,j,k)*this%V(i,j,k-1:k))
               dwdx(i,j,k)=sum(this%grdw_x(:,i,j,k)*this%W(i-1:i,j,k))
               dwdy(i,j,k)=sum(this%grdw_y(:,i,j,k)*this%W(i,j-1:j,k))
            end do
         end do
      end do
      
      ! Interpolate off-diagonal components of the velocity gradient to the cell center and store strain rate
	   do k=this%cfg%kmin_,this%cfg%kmax_
         do j=this%cfg%jmin_,this%cfg%jmax_
            do i=this%cfg%imin_,this%cfg%imax_
               SR(4,i,j,k)=0.125_WP*(sum(dudy(i:i+1,j:j+1,k    ))+sum(dvdx(i:i+1,j:j+1,k    )))
               SR(5,i,j,k)=0.125_WP*(sum(dvdz(i    ,j:j+1,k:k+1))+sum(dwdy(i    ,j:j+1,k:k+1)))
               SR(6,i,j,k)=0.125_WP*(sum(dwdx(i:i+1,j    ,k:k+1))+sum(dudz(i:i+1,j    ,k:k+1)))
>>>>>>> 397c1541
            end do
         end do
      end do
      
      ! Apply a Neumann condition in non-periodic directions
	   if (.not.this%cfg%xper) then
         if (this%cfg%iproc.eq.1)            SR(:,this%cfg%imin-1,:,:)=SR(:,this%cfg%imin,:,:)
         if (this%cfg%iproc.eq.this%cfg%npx) SR(:,this%cfg%imax+1,:,:)=SR(:,this%cfg%imax,:,:)
      end if
      if (.not.this%cfg%yper) then
         if (this%cfg%jproc.eq.1)            SR(:,:,this%cfg%jmin-1,:)=SR(:,:,this%cfg%jmin,:)
         if (this%cfg%jproc.eq.this%cfg%npy) SR(:,:,this%cfg%jmax+1,:)=SR(:,:,this%cfg%jmax,:)
      end if
      if (.not.this%cfg%zper) then
         if (this%cfg%kproc.eq.1)            SR(:,:,:,this%cfg%kmin-1)=SR(:,:,:,this%cfg%kmin)
         if (this%cfg%kproc.eq.this%cfg%npz) SR(:,:,:,this%cfg%kmax+1)=SR(:,:,:,this%cfg%kmax)
      end if
      
      ! Ensure zero in walls
	   do k=this%cfg%kmino_,this%cfg%kmaxo_
         do j=this%cfg%jmino_,this%cfg%jmaxo_
            do i=this%cfg%imino_,this%cfg%imaxo_
               if (this%mask(i,j,k).eq.1) SR(:,i,j,k)=0.0_WP
            end do
         end do
      end do
      
      ! Sync it
	   call this%cfg%sync(SR)
      
      ! Deallocate velocity gradient storage
	   deallocate(dudy,dudz,dvdx,dvdz,dwdx,dwdy)
      
   end subroutine get_strainrate

   
   !> Calculate the velocity gradient tensor from U/V/W
   !> Note that gradu(i,j)=duj/dxi
   subroutine get_gradu(this,gradu)
      use messager, only: die
      implicit none
      class(lowmach), intent(inout) :: this
      real(WP), dimension(1:,1:,this%cfg%imino_:,this%cfg%jmino_:,this%cfg%kmino_:), intent(out) :: gradu  !< Needs to be (1:3,1:3,imino_:imaxo_,jmino_:jmaxo_,kmino_:kmaxo_)
      integer :: i,j,k
      real(WP), dimension(:,:,:), allocatable :: dudy,dudz,dvdx,dvdz,dwdx,dwdy
      
      ! Check gradu's first two dimensions
	   if (size(gradu,dim=1).ne.3.or.size(gradu,dim=2).ne.3) call die('[incomp get_strainrate] gradu should be of size (1:3,1:3,imino_:imaxo_,jmino_:jmaxo_,kmino_:kmaxo_)')
      
      ! Compute dudx, dvdy, and dwdz first
	   do k=this%cfg%kmin_,this%cfg%kmax_
         do j=this%cfg%jmin_,this%cfg%jmax_
            do i=this%cfg%imin_,this%cfg%imax_
               gradu(1,1,i,j,k)=sum(this%grdu_x(:,i,j,k)*this%U(i:i+1,j,k))
               gradu(2,2,i,j,k)=sum(this%grdv_y(:,i,j,k)*this%V(i,j:j+1,k))
               gradu(3,3,i,j,k)=sum(this%grdw_z(:,i,j,k)*this%W(i,j,k:k+1))
            end do
         end do
      end do
      
      ! Allocate velocity gradient components
	   allocate(dudy(this%cfg%imino_:this%cfg%imaxo_,this%cfg%jmino_:this%cfg%jmaxo_,this%cfg%kmino_:this%cfg%kmaxo_))
      allocate(dudz(this%cfg%imino_:this%cfg%imaxo_,this%cfg%jmino_:this%cfg%jmaxo_,this%cfg%kmino_:this%cfg%kmaxo_))
      allocate(dvdx(this%cfg%imino_:this%cfg%imaxo_,this%cfg%jmino_:this%cfg%jmaxo_,this%cfg%kmino_:this%cfg%kmaxo_))
      allocate(dvdz(this%cfg%imino_:this%cfg%imaxo_,this%cfg%jmino_:this%cfg%jmaxo_,this%cfg%kmino_:this%cfg%kmaxo_))
      allocate(dwdx(this%cfg%imino_:this%cfg%imaxo_,this%cfg%jmino_:this%cfg%jmaxo_,this%cfg%kmino_:this%cfg%kmaxo_))
      allocate(dwdy(this%cfg%imino_:this%cfg%imaxo_,this%cfg%jmino_:this%cfg%jmaxo_,this%cfg%kmino_:this%cfg%kmaxo_))
      
      ! Calculate components of the velocity gradient at their natural locations with an extra cell for interpolation
	   do k=this%cfg%kmin_,this%cfg%kmax_+1
         do j=this%cfg%jmin_,this%cfg%jmax_+1
            do i=this%cfg%imin_,this%cfg%imax_+1
               dudy(i,j,k)=sum(this%grdu_y(:,i,j,k)*this%U(i,j-1:j,k))
               dudz(i,j,k)=sum(this%grdu_z(:,i,j,k)*this%U(i,j,k-1:k))
               dvdx(i,j,k)=sum(this%grdv_x(:,i,j,k)*this%V(i-1:i,j,k))
               dvdz(i,j,k)=sum(this%grdv_z(:,i,j,k)*this%V(i,j,k-1:k))
               dwdx(i,j,k)=sum(this%grdw_x(:,i,j,k)*this%W(i-1:i,j,k))
               dwdy(i,j,k)=sum(this%grdw_y(:,i,j,k)*this%W(i,j-1:j,k))
            end do
         end do
      end do
      
      ! Interpolate off-diagonal components of the velocity gradient to the cell center
	   do k=this%cfg%kmin_,this%cfg%kmax_
         do j=this%cfg%jmin_,this%cfg%jmax_
            do i=this%cfg%imin_,this%cfg%imax_
               gradu(2,1,i,j,k)=0.25_WP*sum(dudy(i:i+1,j:j+1,k))
               gradu(3,1,i,j,k)=0.25_WP*sum(dudz(i:i+1,j,k:k+1))
               gradu(1,2,i,j,k)=0.25_WP*sum(dvdx(i:i+1,j:j+1,k))
               gradu(3,2,i,j,k)=0.25_WP*sum(dvdz(i,j:j+1,k:k+1))
               gradu(1,3,i,j,k)=0.25_WP*sum(dwdx(i:i+1,j,k:k+1))
               gradu(2,3,i,j,k)=0.25_WP*sum(dwdy(i,j:j+1,k:k+1))
            end do
         end do
      end do
      
      ! Apply a Neumann condition in non-periodic directions
	   if (.not.this%cfg%xper) then
         if (this%cfg%iproc.eq.1)            gradu(:,:,this%cfg%imin-1,:,:)=gradu(:,:,this%cfg%imin,:,:)
         if (this%cfg%iproc.eq.this%cfg%npx) gradu(:,:,this%cfg%imax+1,:,:)=gradu(:,:,this%cfg%imax,:,:)
      end if
      if (.not.this%cfg%yper) then
         if (this%cfg%jproc.eq.1)            gradu(:,:,:,this%cfg%jmin-1,:)=gradu(:,:,:,this%cfg%jmin,:)
         if (this%cfg%jproc.eq.this%cfg%npy) gradu(:,:,:,this%cfg%jmax+1,:)=gradu(:,:,:,this%cfg%jmax,:)
      end if
      if (.not.this%cfg%zper) then
         if (this%cfg%kproc.eq.1)            gradu(:,:,:,:,this%cfg%kmin-1)=gradu(:,:,:,:,this%cfg%kmin)
         if (this%cfg%kproc.eq.this%cfg%npz) gradu(:,:,:,:,this%cfg%kmax+1)=gradu(:,:,:,:,this%cfg%kmax)
      end if
      
      ! Ensure zero in walls
	   do k=this%cfg%kmino_,this%cfg%kmaxo_
         do j=this%cfg%jmino_,this%cfg%jmaxo_
            do i=this%cfg%imino_,this%cfg%imaxo_
               if (this%mask(i,j,k).eq.1) gradu(:,:,i,j,k)=0.0_WP
            end do
         end do
      end do
      
      ! Sync it
	   call this%cfg%sync(gradu)
      
      ! Deallocate velocity gradient storage
	   deallocate(dudy,dudz,dvdx,dvdz,dwdx,dwdy)
      
   end subroutine get_gradu
   
   
   !> Calculate the CFL
   subroutine get_cfl(this,dt,cflc,cfl)
      use mpi_f08,  only: MPI_ALLREDUCE,MPI_MAX
      use parallel, only: MPI_REAL_WP
      implicit none
      class(lowmach), intent(inout) :: this
      real(WP), intent(in)  :: dt
      real(WP), intent(out) :: cflc
      real(WP), optional :: cfl
      integer :: i,j,k,ierr
      real(WP) :: my_CFLc_x,my_CFLc_y,my_CFLc_z,my_CFLv_x,my_CFLv_y,my_CFLv_z
      
      ! Set the CFLs to zero
      my_CFLc_x=0.0_WP; my_CFLc_y=0.0_WP; my_CFLc_z=0.0_WP
      my_CFLv_x=0.0_WP; my_CFLv_y=0.0_WP; my_CFLv_z=0.0_WP
      do k=this%cfg%kmin_,this%cfg%kmax_
         do j=this%cfg%jmin_,this%cfg%jmax_
            do i=this%cfg%imin_,this%cfg%imax_
               my_CFLc_x=max(my_CFLc_x,abs(this%U(i,j,k))*this%cfg%dxmi(i))
               my_CFLc_y=max(my_CFLc_y,abs(this%V(i,j,k))*this%cfg%dymi(j))
               my_CFLc_z=max(my_CFLc_z,abs(this%W(i,j,k))*this%cfg%dzmi(k))
               my_CFLv_x=max(my_CFLv_x,4.0_WP*this%visc(i,j,k)*this%cfg%dxi(i)**2/this%rho(i,j,k))
               my_CFLv_y=max(my_CFLv_y,4.0_WP*this%visc(i,j,k)*this%cfg%dyi(j)**2/this%rho(i,j,k))
               my_CFLv_z=max(my_CFLv_z,4.0_WP*this%visc(i,j,k)*this%cfg%dzi(k)**2/this%rho(i,j,k))
            end do
         end do
      end do
      my_CFLc_x=my_CFLc_x*dt; my_CFLc_y=my_CFLc_y*dt; my_CFLc_z=my_CFLc_z*dt
      my_CFLv_x=my_CFLv_x*dt; my_CFLv_y=my_CFLv_y*dt; my_CFLv_z=my_CFLv_z*dt
      
      ! Get the parallel max
      call MPI_ALLREDUCE(my_CFLc_x,this%CFLc_x,1,MPI_REAL_WP,MPI_MAX,this%cfg%comm,ierr)
      call MPI_ALLREDUCE(my_CFLc_y,this%CFLc_y,1,MPI_REAL_WP,MPI_MAX,this%cfg%comm,ierr)
      call MPI_ALLREDUCE(my_CFLc_z,this%CFLc_z,1,MPI_REAL_WP,MPI_MAX,this%cfg%comm,ierr)
      call MPI_ALLREDUCE(my_CFLv_x,this%CFLv_x,1,MPI_REAL_WP,MPI_MAX,this%cfg%comm,ierr)
      call MPI_ALLREDUCE(my_CFLv_y,this%CFLv_y,1,MPI_REAL_WP,MPI_MAX,this%cfg%comm,ierr)
      call MPI_ALLREDUCE(my_CFLv_z,this%CFLv_z,1,MPI_REAL_WP,MPI_MAX,this%cfg%comm,ierr)
      
      ! Return the maximum convective CFL
      cflc=max(this%CFLc_x,this%CFLc_y,this%CFLc_z)
      
      ! If asked for, also return the maximum overall CFL
      if (present(CFL)) cfl =max(this%CFLc_x,this%CFLc_y,this%CFLc_z,this%CFLv_x,this%CFLv_y,this%CFLv_z)
      
   end subroutine get_cfl
   
   
   !> Calculate the max of our U/V/W/P fields
   subroutine get_max(this)
      use mpi_f08,  only: MPI_ALLREDUCE,MPI_MAX
      use parallel, only: MPI_REAL_WP
      implicit none
      class(lowmach), intent(inout) :: this
      integer :: i,j,k,ierr
      real(WP) :: my_Umax,my_Vmax,my_Wmax,my_Pmax,my_divmax
      
      ! Set all to zero
      my_Umax=0.0_WP; my_Vmax=0.0_WP; my_Wmax=0.0_WP; my_Pmax=0.0_WP; my_divmax=0.0_WP
      do k=this%cfg%kmin_,this%cfg%kmax_
         do j=this%cfg%jmin_,this%cfg%jmax_
            do i=this%cfg%imin_,this%cfg%imax_
               my_Umax  =max(my_Umax  ,abs(this%U(i,j,k)  ))
               my_Vmax  =max(my_Vmax  ,abs(this%V(i,j,k)  ))
               my_Wmax  =max(my_Wmax  ,abs(this%W(i,j,k)  ))
               if (this%cfg%VF(i,j,k).gt.0.0_WP) my_Pmax  =max(my_Pmax  ,abs(this%P(i,j,k)  ))
               if (this%cfg%VF(i,j,k).gt.0.0_WP) my_divmax=max(my_divmax,abs(this%div(i,j,k)))
            end do
         end do
      end do
      
      ! Get the parallel max
      call MPI_ALLREDUCE(my_Umax  ,this%Umax  ,1,MPI_REAL_WP,MPI_MAX,this%cfg%comm,ierr)
      call MPI_ALLREDUCE(my_Vmax  ,this%Vmax  ,1,MPI_REAL_WP,MPI_MAX,this%cfg%comm,ierr)
      call MPI_ALLREDUCE(my_Wmax  ,this%Wmax  ,1,MPI_REAL_WP,MPI_MAX,this%cfg%comm,ierr)
      call MPI_ALLREDUCE(my_Pmax  ,this%Pmax  ,1,MPI_REAL_WP,MPI_MAX,this%cfg%comm,ierr)
      call MPI_ALLREDUCE(my_divmax,this%divmax,1,MPI_REAL_WP,MPI_MAX,this%cfg%comm,ierr)
      
   end subroutine get_max
   
   
   !> Compute MFR through all bcs
   subroutine get_mfr(this)
      use mpi_f08,  only: MPI_SUM,MPI_ALLREDUCE
      use parallel, only: MPI_REAL_WP
      implicit none
      class(lowmach), intent(inout) :: this
      integer :: i,j,k,n,ibc,ierr
      type(bcond), pointer :: my_bc
      real(WP), dimension(:), allocatable :: my_mfr,my_area
      real(WP), dimension(:), allocatable :: canCorrect
      
      ! Ensure this%mfr is of proper size
      if (.not.allocated(this%mfr)) then
         allocate(this%mfr(this%nbc))
      else
         if (size(this%mfr).ne.this%nbc) then
            deallocate(this%mfr); allocate(this%mfr(this%nbc))
         end if
      end if
      
      ! Ensure this%area is of proper size
      if (.not.allocated(this%area)) then
         allocate(this%area(this%nbc))
      else
         if (size(this%area).ne.this%nbc) then
            deallocate(this%area); allocate(this%area(this%nbc))
         end if
      end if
      
      ! Allocate temp array for communication
      allocate(my_mfr(this%nbc))
      allocate(my_area(this%nbc))
      allocate(canCorrect(this%nbc))
      
      ! Traverse bcond list and integrate local outgoing MFR
      my_bc=>this%first_bc; ibc=1
      do while (associated(my_bc))
         
         ! Set zero local MFR and area
         my_mfr(ibc)=0.0_WP
         my_area(ibc)=0.0_WP
         if (my_bc%canCorrect) then
            canCorrect(ibc)=1.0_WP
         else
            canCorrect(ibc)=0.0_WP
         end if
         
         ! Only processes inside the bcond have a non-zero MFR
         if (my_bc%itr%amIn) then
            
            ! Implement based on bcond face and dir, loop over interior only
            select case (my_bc%face)
            case ('x')
               do n=1,my_bc%itr%n_
                  i=my_bc%itr%map(1,n); j=my_bc%itr%map(2,n); k=my_bc%itr%map(3,n)
                  my_mfr(ibc)=my_mfr(ibc)+my_bc%rdir*this%rhoU(i,j,k)*this%cfg%dy(j)*this%cfg%dz(k)
                  my_area(ibc)=my_area(ibc)+this%cfg%dy(j)*this%cfg%dz(k)
               end do
            case ('y')
               do n=1,my_bc%itr%n_
                  i=my_bc%itr%map(1,n); j=my_bc%itr%map(2,n); k=my_bc%itr%map(3,n)
                  my_mfr(ibc)=my_mfr(ibc)+my_bc%rdir*this%rhoV(i,j,k)*this%cfg%dz(k)*this%cfg%dx(i)
                  my_area(ibc)=my_area(ibc)+this%cfg%dz(k)*this%cfg%dx(i)
               end do
            case ('z')
               do n=1,my_bc%itr%n_
                  i=my_bc%itr%map(1,n); j=my_bc%itr%map(2,n); k=my_bc%itr%map(3,n)
                  my_mfr(ibc)=my_mfr(ibc)+my_bc%rdir*this%rhoW(i,j,k)*this%cfg%dx(i)*this%cfg%dy(j)
                  my_area(ibc)=my_area(ibc)+this%cfg%dx(i)*this%cfg%dy(j)
               end do
            end select
            
         end if
         
         ! Move on to the next bcond
         my_bc=>my_bc%next; ibc=ibc+1
         
      end do
      
      ! Sum up all values
      call MPI_ALLREDUCE(my_mfr ,this%mfr ,this%nbc,MPI_REAL_WP,MPI_SUM,this%cfg%comm,ierr)
      call MPI_ALLREDUCE(my_area,this%area,this%nbc,MPI_REAL_WP,MPI_SUM,this%cfg%comm,ierr)
      
      ! Compute the correctable area
      this%correctable_area=sum(this%area*canCorrect)
      
      ! Deallocate temp array
      deallocate(my_mfr,my_area,canCorrect)
      
   end subroutine get_mfr
   
   
   !> Correct MFR through correctable bconds - acts on rhoU only, U/V/W needs to be adjusted elsewhere
   subroutine correct_mfr(this,drhodt)
      use mpi_f08, only: MPI_SUM
      implicit none
      class(lowmach), intent(inout) :: this
      real(WP), dimension(this%cfg%imino_:,this%cfg%jmino_:,this%cfg%kmino_:), intent(in) :: drhodt      !< Needs to be (imino_:imaxo_,jmino_:jmaxo_,kmino_:kmaxo_)
      real(WP) :: mfr_error,mom_correction,dMdt
      integer :: i,j,k,n
      type(bcond), pointer :: my_bc
      
      ! Evaluate MFR mismatch and velocity correction
      call this%cfg%integrate(A=drhodt,integral=dMdt)
      call this%get_mfr()
      mfr_error=sum(this%mfr)+dMdt
      if (abs(mfr_error).lt.10.0_WP*epsilon(1.0_WP).or.abs(this%correctable_area).lt.10.0_WP*epsilon(1.0_WP)) return
      mom_correction=-mfr_error/(this%correctable_area)
      
      ! Traverse bcond list and correct bcond MFR
      my_bc=>this%first_bc
      do while (associated(my_bc))
         
         ! Only processes inside correctable bcond need to work
         if (my_bc%itr%amIn.and.my_bc%canCorrect) then
            
            ! Implement based on bcond direction, loop over all cell
            select case (my_bc%face)
            case ('x')
               do n=1,my_bc%itr%no_
                  i=my_bc%itr%map(1,n); j=my_bc%itr%map(2,n); k=my_bc%itr%map(3,n)
                  this%rhoU(i,j,k)=this%rhoU(i,j,k)+my_bc%rdir*mom_correction
               end do
            case ('y')
               do n=1,my_bc%itr%no_
                  i=my_bc%itr%map(1,n); j=my_bc%itr%map(2,n); k=my_bc%itr%map(3,n)
                  this%rhoV(i,j,k)=this%rhoV(i,j,k)+my_bc%rdir*mom_correction
               end do
            case ('z')
               do n=1,my_bc%itr%no_
                  i=my_bc%itr%map(1,n); j=my_bc%itr%map(2,n); k=my_bc%itr%map(3,n)
                  this%rhoW(i,j,k)=this%rhoW(i,j,k)+my_bc%rdir*mom_correction
               end do
            end select
            
         end if
         
         ! Move on to the next bcond
         my_bc=>my_bc%next
         
      end do
      
   end subroutine correct_mfr
   
   
   !> Shift pressure to ensure zero average
   subroutine shift_p(this,pressure)
      use mpi_f08,  only: MPI_SUM,MPI_ALLREDUCE
      use parallel, only: MPI_REAL_WP
      implicit none
      class(lowmach), intent(in) :: this
      real(WP), dimension(this%cfg%imino_:,this%cfg%jmino_:,this%cfg%kmino_:), intent(inout) :: pressure !< Needs to be (imino_:imaxo_,jmino_:jmaxo_,kmino_:kmaxo_)
      real(WP) :: vol_tot,pressure_tot,my_vol_tot,my_pressure_tot
      integer :: i,j,k,ierr
      
      ! Loop over domain and integrate volume and pressure
      my_vol_tot=0.0_WP
      my_pressure_tot=0.0_WP
      do k=this%cfg%kmin_,this%cfg%kmax_
         do j=this%cfg%jmin_,this%cfg%jmax_
            do i=this%cfg%imin_,this%cfg%imax_
               my_vol_tot     =my_vol_tot     +this%cfg%vol(i,j,k)*this%cfg%VF(i,j,k)
               my_pressure_tot=my_pressure_tot+this%cfg%vol(i,j,k)*this%cfg%VF(i,j,k)*pressure(i,j,k)
            end do
         end do
      end do
      call MPI_ALLREDUCE(my_vol_tot     ,vol_tot     ,1,MPI_REAL_WP,MPI_SUM,this%cfg%comm,ierr)
      call MPI_ALLREDUCE(my_pressure_tot,pressure_tot,1,MPI_REAL_WP,MPI_SUM,this%cfg%comm,ierr)
      pressure_tot=pressure_tot/vol_tot
      
      ! Shift the pressure
      do k=this%cfg%kmin_,this%cfg%kmax_
         do j=this%cfg%jmin_,this%cfg%jmax_
            do i=this%cfg%imin_,this%cfg%imax_
               if (this%cfg%VF(i,j,k).gt.0.0_WP) pressure(i,j,k)=pressure(i,j,k)-pressure_tot
            end do
         end do
      end do
      call this%cfg%sync(pressure)
      
   end subroutine shift_p
   
   
   !> Solve for implicit velocity residual
   subroutine solve_implicit(this,dt,resU,resV,resW)
      use ils_class, only: amg
      implicit none
      class(lowmach), intent(inout) :: this
      real(WP), intent(in) :: dt
      real(WP), dimension(this%cfg%imino_:,this%cfg%jmino_:,this%cfg%kmino_:), intent(inout) :: resU !< Needs to be (imino_:imaxo_,jmino_:jmaxo_,kmino_:kmaxo_)
      real(WP), dimension(this%cfg%imino_:,this%cfg%jmino_:,this%cfg%kmino_:), intent(inout) :: resV !< Needs to be (imino_:imaxo_,jmino_:jmaxo_,kmino_:kmaxo_)
      real(WP), dimension(this%cfg%imino_:,this%cfg%jmino_:,this%cfg%kmino_:), intent(inout) :: resW !< Needs to be (imino_:imaxo_,jmino_:jmaxo_,kmino_:kmaxo_)
      integer :: i,j,k
      real(WP) :: rhoUp,rhoUm,rhoVp,rhoVm,rhoWp,rhoWm
      
      ! Solve implicit U problem
      do k=this%cfg%kmin_,this%cfg%kmax_
         do j=this%cfg%jmin_,this%cfg%jmax_
            do i=this%cfg%imin_,this%cfg%imax_
               this%implicit%opr(1,i,j,k)=sum(this%itpr_x(:,i,j,k)*this%rho(i-1:i,j,k))
               this%implicit%opr(2:,i,j,k)=0.0_WP
            end do
         end do
      end do
      do k=this%cfg%kmin_,this%cfg%kmax_
         do j=this%cfg%jmin_,this%cfg%jmax_
            do i=this%cfg%imin_,this%cfg%imax_
               rhoUp=sum(this%itpu_x(:,i  ,j,k)*this%rhoU(i  :i+1,j,k))*2.0_WP
               rhoUm=sum(this%itpu_x(:,i-1,j,k)*this%rhoU(i-1:i  ,j,k))*2.0_WP
               rhoVp=sum(this%itpv_x(:,i,j+1,k)*this%rhoV(i-1:i,j+1,k))
               rhoVm=sum(this%itpv_x(:,i,j  ,k)*this%rhoV(i-1:i,j  ,k))
               rhoWp=sum(this%itpw_x(:,i,j,k+1)*this%rhoW(i-1:i,j,k+1))
               rhoWm=sum(this%itpw_x(:,i,j,k  )*this%rhoW(i-1:i,j,k  ))
               this%implicit%opr(1,i,j,k)=this%implicit%opr(1,i,j,k)+0.5_WP*dt*(this%divu_x( 0,i,j,k)*this%itpu_x( 0,i  ,j,k)*rhoUp+&
               &                                                                this%divu_x(-1,i,j,k)*this%itpu_x(+1,i-1,j,k)*rhoUm+&
               &                                                                this%divu_y(+1,i,j,k)*this%itpu_y(-1,i,j+1,k)*rhoVp+&
               &                                                                this%divu_y( 0,i,j,k)*this%itpu_y( 0,i,j  ,k)*rhoVm+&
               &                                                                this%divu_z(+1,i,j,k)*this%itpu_z(-1,i,j,k+1)*rhoWp+&
               &                                                                this%divu_z( 0,i,j,k)*this%itpu_z( 0,i,j,k  )*rhoWm)
               this%implicit%opr(2,i,j,k)=this%implicit%opr(2,i,j,k)+0.5_WP*dt*(this%divu_x( 0,i,j,k)*this%itpu_x(+1,i  ,j,k)*rhoUp)
               this%implicit%opr(3,i,j,k)=this%implicit%opr(3,i,j,k)+0.5_WP*dt*(this%divu_x(-1,i,j,k)*this%itpu_x( 0,i-1,j,k)*rhoUm)
               this%implicit%opr(4,i,j,k)=this%implicit%opr(4,i,j,k)+0.5_WP*dt*(this%divu_y(+1,i,j,k)*this%itpu_y( 0,i,j+1,k)*rhoVp)
               this%implicit%opr(5,i,j,k)=this%implicit%opr(5,i,j,k)+0.5_WP*dt*(this%divu_y( 0,i,j,k)*this%itpu_y(-1,i,j  ,k)*rhoVm)
               this%implicit%opr(6,i,j,k)=this%implicit%opr(6,i,j,k)+0.5_WP*dt*(this%divu_z(+1,i,j,k)*this%itpu_z( 0,i,j,k+1)*rhoWp)
               this%implicit%opr(7,i,j,k)=this%implicit%opr(7,i,j,k)+0.5_WP*dt*(this%divu_z( 0,i,j,k)*this%itpu_z(-1,i,j,k  )*rhoWm)
            end do
         end do
      end do
      do k=this%cfg%kmin_,this%cfg%kmax_
         do j=this%cfg%jmin_,this%cfg%jmax_
            do i=this%cfg%imin_,this%cfg%imax_
               this%implicit%opr(1,i,j,k)=this%implicit%opr(1,i,j,k)-0.5_WP*dt*(this%divu_x( 0,i,j,k)*4.0_WP/3.0_WP*               this%visc(i  ,j,k)       *this%grdu_x( 0,i  ,j,k)+&
               &                                                                this%divu_x(-1,i,j,k)*4.0_WP/3.0_WP*               this%visc(i-1,j,k)       *this%grdu_x(+1,i-1,j,k)+&
               &                                                                this%divu_y(+1,i,j,k)*sum(this%itp_xy(:,:,i,j+1,k)*this%visc(i-1:i,j:j+1,k))*this%grdu_y(-1,i,j+1,k)+&
               &                                                                this%divu_y( 0,i,j,k)*sum(this%itp_xy(:,:,i,j  ,k)*this%visc(i-1:i,j-1:j,k))*this%grdu_y( 0,i,j  ,k)+&
               &                                                                this%divu_z(+1,i,j,k)*sum(this%itp_xz(:,:,i,j,k+1)*this%visc(i-1:i,j,k:k+1))*this%grdu_z(-1,i,j,k+1)+&
               &                                                                this%divu_z( 0,i,j,k)*sum(this%itp_xz(:,:,i,j,k  )*this%visc(i-1:i,j,k-1:k))*this%grdu_z( 0,i,j,k  ))
               this%implicit%opr(2,i,j,k)=this%implicit%opr(2,i,j,k)-0.5_WP*dt*(this%divu_x( 0,i,j,k)*4.0_WP/3.0_WP*               this%visc(i  ,j,k)       *this%grdu_x(+1,i  ,j,k))
               this%implicit%opr(3,i,j,k)=this%implicit%opr(3,i,j,k)-0.5_WP*dt*(this%divu_x(-1,i,j,k)*4.0_WP/3.0_WP*               this%visc(i-1,j,k)       *this%grdu_x( 0,i-1,j,k))
               this%implicit%opr(4,i,j,k)=this%implicit%opr(4,i,j,k)-0.5_WP*dt*(this%divu_y(+1,i,j,k)*sum(this%itp_xy(:,:,i,j+1,k)*this%visc(i-1:i,j:j+1,k))*this%grdu_y( 0,i,j+1,k))
               this%implicit%opr(5,i,j,k)=this%implicit%opr(5,i,j,k)-0.5_WP*dt*(this%divu_y( 0,i,j,k)*sum(this%itp_xy(:,:,i,j  ,k)*this%visc(i-1:i,j-1:j,k))*this%grdu_y(-1,i,j  ,k))
               this%implicit%opr(6,i,j,k)=this%implicit%opr(6,i,j,k)-0.5_WP*dt*(this%divu_z(+1,i,j,k)*sum(this%itp_xz(:,:,i,j,k+1)*this%visc(i-1:i,j,k:k+1))*this%grdu_z( 0,i,j,k+1))
               this%implicit%opr(7,i,j,k)=this%implicit%opr(7,i,j,k)-0.5_WP*dt*(this%divu_z( 0,i,j,k)*sum(this%itp_xz(:,:,i,j,k  )*this%visc(i-1:i,j,k-1:k))*this%grdu_z(-1,i,j,k  ))
            end do
         end do
      end do
      call this%implicit%setup()
      this%implicit%rhs=resU
      this%implicit%sol=0.0_WP
      call this%implicit%solve()
      resU=this%implicit%sol
      
      ! Solve implicit V problem
      do k=this%cfg%kmin_,this%cfg%kmax_
         do j=this%cfg%jmin_,this%cfg%jmax_
            do i=this%cfg%imin_,this%cfg%imax_
               this%implicit%opr(1,i,j,k)=sum(this%itpr_y(:,i,j,k)*this%rho(i,j-1:j,k))
               this%implicit%opr(2:,i,j,k)=0.0_WP
            end do
         end do
      end do
      do k=this%cfg%kmin_,this%cfg%kmax_
         do j=this%cfg%jmin_,this%cfg%jmax_
            do i=this%cfg%imin_,this%cfg%imax_
               rhoUp=sum(this%itpu_y(:,i+1,j,k)*this%rhoU(i+1,j-1:j,k))
               rhoUm=sum(this%itpu_y(:,i  ,j,k)*this%rhoU(i  ,j-1:j,k))
               rhoVp=sum(this%itpv_y(:,i,j  ,k)*this%rhoV(i,j  :j+1,k))*2.0_WP
               rhoVm=sum(this%itpv_y(:,i,j-1,k)*this%rhoV(i,j-1:j  ,k))*2.0_WP
               rhoWp=sum(this%itpw_y(:,i,j,k+1)*this%rhoW(i,j-1:j,k+1))
               rhoWm=sum(this%itpw_y(:,i,j,k  )*this%rhoW(i,j-1:j,k  ))
               this%implicit%opr(1,i,j,k)=this%implicit%opr(1,i,j,k)+0.5_WP*dt*(this%divv_x(+1,i,j,k)*this%itpv_x(-1,i+1,j,k)*rhoUp+&
               &                                                                this%divv_x( 0,i,j,k)*this%itpv_x( 0,i  ,j,k)*rhoUm+&
               &                                                                this%divv_y( 0,i,j,k)*this%itpv_y( 0,i,j  ,k)*rhoVp+&
               &                                                                this%divv_y(-1,i,j,k)*this%itpv_y(+1,i,j-1,k)*rhoVm+&
               &                                                                this%divv_z(+1,i,j,k)*this%itpv_z(-1,i,j,k+1)*rhoWp+&
               &                                                                this%divv_z( 0,i,j,k)*this%itpv_z( 0,i,j,k  )*rhoWm)
               this%implicit%opr(2,i,j,k)=this%implicit%opr(2,i,j,k)+0.5_WP*dt*(this%divv_x(+1,i,j,k)*this%itpv_x( 0,i+1,j,k)*rhoUp)
               this%implicit%opr(3,i,j,k)=this%implicit%opr(3,i,j,k)+0.5_WP*dt*(this%divv_x( 0,i,j,k)*this%itpv_x(-1,i  ,j,k)*rhoUm)
               this%implicit%opr(4,i,j,k)=this%implicit%opr(4,i,j,k)+0.5_WP*dt*(this%divv_y( 0,i,j,k)*this%itpv_y(+1,i,j  ,k)*rhoVp)
               this%implicit%opr(5,i,j,k)=this%implicit%opr(5,i,j,k)+0.5_WP*dt*(this%divv_y(-1,i,j,k)*this%itpv_y( 0,i,j-1,k)*rhoVm)
               this%implicit%opr(6,i,j,k)=this%implicit%opr(6,i,j,k)+0.5_WP*dt*(this%divv_z(+1,i,j,k)*this%itpv_z( 0,i,j,k+1)*rhoWp)
               this%implicit%opr(7,i,j,k)=this%implicit%opr(7,i,j,k)+0.5_WP*dt*(this%divv_z( 0,i,j,k)*this%itpv_z(-1,i,j,k  )*rhoWm)
            end do
         end do
      end do
      do k=this%cfg%kmin_,this%cfg%kmax_
         do j=this%cfg%jmin_,this%cfg%jmax_
            do i=this%cfg%imin_,this%cfg%imax_
               this%implicit%opr(1,i,j,k)=this%implicit%opr(1,i,j,k)-0.5_WP*dt*(this%divv_x(+1,i,j,k)*sum(this%itp_xy(:,:,i+1,j,k)*this%visc(i:i+1,j-1:j,k))*this%grdv_x(-1,i+1,j,k)+&
               &                                                                this%divv_x( 0,i,j,k)*sum(this%itp_xy(:,:,i  ,j,k)*this%visc(i-1:i,j-1:j,k))*this%grdv_x( 0,i  ,j,k)+&
               &                                                                this%divv_y( 0,i,j,k)*4.0_WP/3.0_WP*               this%visc(i,j  ,k)       *this%grdv_y( 0,i,j  ,k)+&
               &                                                                this%divv_y(-1,i,j,k)*4.0_WP/3.0_WP*               this%visc(i,j-1,k)       *this%grdv_y(+1,i,j-1,k)+&
               &                                                                this%divv_z(+1,i,j,k)*sum(this%itp_yz(:,:,i,j,k+1)*this%visc(i,j-1:j,k:k+1))*this%grdv_z(-1,i,j,k+1)+&
               &                                                                this%divv_z( 0,i,j,k)*sum(this%itp_yz(:,:,i,j,k  )*this%visc(i,j-1:j,k-1:k))*this%grdv_z( 0,i,j,k  ))
               this%implicit%opr(2,i,j,k)=this%implicit%opr(2,i,j,k)-0.5_WP*dt*(this%divv_x(+1,i,j,k)*sum(this%itp_xy(:,:,i+1,j,k)*this%visc(i:i+1,j-1:j,k))*this%grdv_x( 0,i+1,j,k))
               this%implicit%opr(3,i,j,k)=this%implicit%opr(3,i,j,k)-0.5_WP*dt*(this%divv_x( 0,i,j,k)*sum(this%itp_xy(:,:,i  ,j,k)*this%visc(i-1:i,j-1:j,k))*this%grdv_x(-1,i  ,j,k))
               this%implicit%opr(4,i,j,k)=this%implicit%opr(4,i,j,k)-0.5_WP*dt*(this%divv_y( 0,i,j,k)*4.0_WP/3.0_WP*               this%visc(i,j  ,k)       *this%grdv_y(+1,i,j  ,k))
               this%implicit%opr(5,i,j,k)=this%implicit%opr(5,i,j,k)-0.5_WP*dt*(this%divv_y(-1,i,j,k)*4.0_WP/3.0_WP*               this%visc(i,j-1,k)       *this%grdv_y( 0,i,j-1,k))
               this%implicit%opr(6,i,j,k)=this%implicit%opr(6,i,j,k)-0.5_WP*dt*(this%divv_z(+1,i,j,k)*sum(this%itp_yz(:,:,i,j,k+1)*this%visc(i,j-1:j,k:k+1))*this%grdv_z( 0,i,j,k+1))
               this%implicit%opr(7,i,j,k)=this%implicit%opr(7,i,j,k)-0.5_WP*dt*(this%divv_z( 0,i,j,k)*sum(this%itp_yz(:,:,i,j,k  )*this%visc(i,j-1:j,k-1:k))*this%grdv_z(-1,i,j,k  ))
            end do
         end do
      end do
      call this%implicit%setup()
      this%implicit%rhs=resV
      this%implicit%sol=0.0_WP
      call this%implicit%solve()
      resV=this%implicit%sol
      
      ! Solve implicit W problem
      do k=this%cfg%kmin_,this%cfg%kmax_
         do j=this%cfg%jmin_,this%cfg%jmax_
            do i=this%cfg%imin_,this%cfg%imax_
               this%implicit%opr(1,i,j,k)=sum(this%itpr_z(:,i,j,k)*this%rho(i,j,k-1:k))
               this%implicit%opr(2:,i,j,k)=0.0_WP
            end do
         end do
      end do
      do k=this%cfg%kmin_,this%cfg%kmax_
         do j=this%cfg%jmin_,this%cfg%jmax_
            do i=this%cfg%imin_,this%cfg%imax_
               rhoUp=sum(this%itpu_z(:,i+1,j,k)*this%rhoU(i+1,j,k-1:k))
               rhoUm=sum(this%itpu_z(:,i  ,j,k)*this%rhoU(i  ,j,k-1:k))
               rhoVp=sum(this%itpv_z(:,i,j+1,k)*this%rhoV(i,j+1,k-1:k))
               rhoVm=sum(this%itpv_z(:,i,j  ,k)*this%rhoV(i,j  ,k-1:k))
               rhoWp=sum(this%itpw_z(:,i,j,k  )*this%rhoW(i,j,k  :k+1))*2.0_WP
               rhoWm=sum(this%itpw_z(:,i,j,k-1)*this%rhoW(i,j,k-1:k  ))*2.0_WP
               this%implicit%opr(1,i,j,k)=this%implicit%opr(1,i,j,k)+0.5_WP*dt*(this%divw_x(+1,i,j,k)*this%itpw_x(-1,i+1,j,k)*rhoUp+&
               &                                                                this%divw_x( 0,i,j,k)*this%itpw_x( 0,i  ,j,k)*rhoUm+&
               &                                                                this%divw_y(+1,i,j,k)*this%itpw_y(-1,i,j+1,k)*rhoVp+&
               &                                                                this%divw_y( 0,i,j,k)*this%itpw_y( 0,i,j  ,k)*rhoVm+&
               &                                                                this%divw_z( 0,i,j,k)*this%itpw_z( 0,i,j,k  )*rhoWp+&
               &                                                                this%divw_z(-1,i,j,k)*this%itpw_z(+1,i,j,k-1)*rhoWm)
               this%implicit%opr(2,i,j,k)=this%implicit%opr(2,i,j,k)+0.5_WP*dt*(this%divw_x(+1,i,j,k)*this%itpw_x( 0,i+1,j,k)*rhoUp)
               this%implicit%opr(3,i,j,k)=this%implicit%opr(3,i,j,k)+0.5_WP*dt*(this%divw_x( 0,i,j,k)*this%itpw_x(-1,i  ,j,k)*rhoUm)
               this%implicit%opr(4,i,j,k)=this%implicit%opr(4,i,j,k)+0.5_WP*dt*(this%divw_y(+1,i,j,k)*this%itpw_y( 0,i,j+1,k)*rhoVp)
               this%implicit%opr(5,i,j,k)=this%implicit%opr(5,i,j,k)+0.5_WP*dt*(this%divw_y( 0,i,j,k)*this%itpw_y(-1,i,j  ,k)*rhoVm)
               this%implicit%opr(6,i,j,k)=this%implicit%opr(6,i,j,k)+0.5_WP*dt*(this%divw_z( 0,i,j,k)*this%itpw_z(+1,i,j,k  )*rhoWp)
               this%implicit%opr(7,i,j,k)=this%implicit%opr(7,i,j,k)+0.5_WP*dt*(this%divw_z(-1,i,j,k)*this%itpw_z( 0,i,j,k-1)*rhoWm)
            end do
         end do
      end do
      do k=this%cfg%kmin_,this%cfg%kmax_
         do j=this%cfg%jmin_,this%cfg%jmax_
            do i=this%cfg%imin_,this%cfg%imax_
               this%implicit%opr(1,i,j,k)=this%implicit%opr(1,i,j,k)-0.5_WP*dt*(this%divw_x(+1,i,j,k)*sum(this%itp_xz(:,:,i+1,j,k)*this%visc(i:i+1,j,k-1:k))*this%grdw_x(-1,i+1,j,k)+&
               &                                                                this%divw_x( 0,i,j,k)*sum(this%itp_xz(:,:,i  ,j,k)*this%visc(i-1:i,j,k-1:k))*this%grdw_x( 0,i  ,j,k)+&
               &                                                                this%divw_y(+1,i,j,k)*sum(this%itp_yz(:,:,i,j+1,k)*this%visc(i,j:j+1,k-1:k))*this%grdw_y(-1,i,j+1,k)+&
               &                                                                this%divw_y( 0,i,j,k)*sum(this%itp_yz(:,:,i,j  ,k)*this%visc(i,j-1:j,k-1:k))*this%grdw_y( 0,i,j  ,k)+&
               &                                                                this%divw_z( 0,i,j,k)*4.0_WP/3.0_WP*               this%visc(i,j,k  )       *this%grdw_z( 0,i,j,k  )+&
               &                                                                this%divw_z(-1,i,j,k)*4.0_WP/3.0_WP*               this%visc(i,j,k-1)       *this%grdw_z(+1,i,j,k-1))
               this%implicit%opr(2,i,j,k)=this%implicit%opr(2,i,j,k)-0.5_WP*dt*(this%divw_x(+1,i,j,k)*sum(this%itp_xz(:,:,i+1,j,k)*this%visc(i:i+1,j,k-1:k))*this%grdw_x( 0,i+1,j,k))
               this%implicit%opr(3,i,j,k)=this%implicit%opr(3,i,j,k)-0.5_WP*dt*(this%divw_x( 0,i,j,k)*sum(this%itp_xz(:,:,i  ,j,k)*this%visc(i-1:i,j,k-1:k))*this%grdw_x(-1,i  ,j,k))
               this%implicit%opr(4,i,j,k)=this%implicit%opr(4,i,j,k)-0.5_WP*dt*(this%divw_y(+1,i,j,k)*sum(this%itp_yz(:,:,i,j+1,k)*this%visc(i,j:j+1,k-1:k))*this%grdw_y( 0,i,j+1,k))
               this%implicit%opr(5,i,j,k)=this%implicit%opr(5,i,j,k)-0.5_WP*dt*(this%divw_y( 0,i,j,k)*sum(this%itp_yz(:,:,i,j  ,k)*this%visc(i,j-1:j,k-1:k))*this%grdw_y(-1,i,j  ,k))
               this%implicit%opr(6,i,j,k)=this%implicit%opr(6,i,j,k)-0.5_WP*dt*(this%divw_z( 0,i,j,k)*4.0_WP/3.0_WP*               this%visc(i,j,k  )       *this%grdw_z(+1,i,j,k  ))
               this%implicit%opr(7,i,j,k)=this%implicit%opr(7,i,j,k)-0.5_WP*dt*(this%divw_z(-1,i,j,k)*4.0_WP/3.0_WP*               this%visc(i,j,k-1)       *this%grdw_z( 0,i,j,k-1))
            end do
         end do
      end do
      call this%implicit%setup()
      this%implicit%rhs=resW
      this%implicit%sol=0.0_WP
      call this%implicit%solve()
      resW=this%implicit%sol
      
      ! Sync up all residuals
      call this%cfg%sync(resU)
      call this%cfg%sync(resV)
      call this%cfg%sync(resW)
      
   end subroutine solve_implicit
   
   
   !> Add gravity source term
   subroutine addsrc_gravity(this,resU,resV,resW)
      implicit none
      class(lowmach), intent(inout) :: this
      real(WP), dimension(this%cfg%imino_:,this%cfg%jmino_:,this%cfg%kmino_:), intent(inout) :: resU !< Needs to be (imino_:imaxo_,jmino_:jmaxo_,kmino_:kmaxo_)
      real(WP), dimension(this%cfg%imino_:,this%cfg%jmino_:,this%cfg%kmino_:), intent(inout) :: resV !< Needs to be (imino_:imaxo_,jmino_:jmaxo_,kmino_:kmaxo_)
      real(WP), dimension(this%cfg%imino_:,this%cfg%jmino_:,this%cfg%kmino_:), intent(inout) :: resW !< Needs to be (imino_:imaxo_,jmino_:jmaxo_,kmino_:kmaxo_)
      integer :: i,j,k
      do k=this%cfg%kmin_,this%cfg%kmax_
         do j=this%cfg%jmin_,this%cfg%jmax_
            do i=this%cfg%imin_,this%cfg%imax_
               if (this%umask(i,j,k).eq.0) resU(i,j,k)=resU(i,j,k)+sum(this%itpr_x(:,i,j,k)*this%rho(i-1:i,j,k))*this%gravity(1)
               if (this%vmask(i,j,k).eq.0) resV(i,j,k)=resV(i,j,k)+sum(this%itpr_y(:,i,j,k)*this%rho(i,j-1:j,k))*this%gravity(2)
               if (this%wmask(i,j,k).eq.0) resW(i,j,k)=resW(i,j,k)+sum(this%itpr_z(:,i,j,k)*this%rho(i,j,k-1:k))*this%gravity(3)
            end do
         end do
      end do
   end subroutine addsrc_gravity
   
   
   !> Print out info for low-Mach flow solver
   subroutine lowmach_print(this)
      use, intrinsic :: iso_fortran_env, only: output_unit
      implicit none
      class(lowmach), intent(in) :: this
      
      ! Output
      if (this%cfg%amRoot) then
         write(output_unit,'("Low-Mach solver [",a,"] for config [",a,"]")') trim(this%name),trim(this%cfg%name)
      end if
      
   end subroutine lowmach_print
   
   
end module lowmach_class<|MERGE_RESOLUTION|>--- conflicted
+++ resolved
@@ -1595,23 +1595,6 @@
 	   do k=this%cfg%kmin_,this%cfg%kmax_
          do j=this%cfg%jmin_,this%cfg%jmax_
             do i=this%cfg%imin_,this%cfg%imax_
-<<<<<<< HEAD
-               ! Rebuild face velocities from interpolated velocities
-               Uxm=sum(this%itpi_x(:,i,j,k)*Ui(i-1:i,j,k)); Uxp=sum(this%itpi_x(:,i+1,j,k)*Ui(i:i+1,j,k)); Uym=sum(this%itpi_y(:,i,j,k)*Ui(i,j-1:j,k)); Uyp=sum(this%itpi_y(:,i,j+1,k)*Ui(i,j:j+1,k)); Uzm=sum(this%itpi_z(:,i,j,k)*Ui(i,j,k-1:k)); Uzp=sum(this%itpi_z(:,i,j,k+1)*Ui(i,j,k:k+1))
-               Vxm=sum(this%itpi_x(:,i,j,k)*Vi(i-1:i,j,k)); Vxp=sum(this%itpi_x(:,i+1,j,k)*Vi(i:i+1,j,k)); Vym=sum(this%itpi_y(:,i,j,k)*Vi(i,j-1:j,k)); Vyp=sum(this%itpi_y(:,i,j+1,k)*Vi(i,j:j+1,k)); Vzm=sum(this%itpi_z(:,i,j,k)*Vi(i,j,k-1:k)); Vzp=sum(this%itpi_z(:,i,j,k+1)*Vi(i,j,k:k+1))
-               Wxm=sum(this%itpi_x(:,i,j,k)*Wi(i-1:i,j,k)); Wxp=sum(this%itpi_x(:,i+1,j,k)*Wi(i:i+1,j,k)); Wym=sum(this%itpi_y(:,i,j,k)*Wi(i,j-1:j,k)); Wyp=sum(this%itpi_y(:,i,j+1,k)*Wi(i,j:j+1,k)); Wzm=sum(this%itpi_z(:,i,j,k)*Wi(i,j,k-1:k)); Wzp=sum(this%itpi_z(:,i,j,k+1)*Wi(i,j,k:k+1))
-               ! Get velocity gradient tensor
-               dUdx(1,1)=this%cfg%dxi(i)*(Uxp-Uxm); dUdx(1,2)=this%cfg%dyi(j)*(Uyp-Uym); dUdx(1,3)=this%cfg%dzi(k)*(Uzp-Uzm)
-               dUdx(2,1)=this%cfg%dxi(i)*(Vxp-Vxm); dUdx(2,2)=this%cfg%dyi(j)*(Vyp-Vym); dUdx(2,3)=this%cfg%dzi(k)*(Vzp-Vzm)
-               dUdx(3,1)=this%cfg%dxi(i)*(Wxp-Wxm); dUdx(3,2)=this%cfg%dyi(j)*(Wyp-Wym); dUdx(3,3)=this%cfg%dzi(k)*(Wzp-Wzm)
-               ! Assemble the strain rate
-               SR(1,i,j,k)=dUdx(1,1)-(dUdx(1,1)+dUdx(2,2)+dUdx(3,3))/3.0_WP
-               SR(2,i,j,k)=dUdx(2,2)-(dUdx(1,1)+dUdx(2,2)+dUdx(3,3))/3.0_WP
-               SR(3,i,j,k)=dUdx(3,3)-(dUdx(1,1)+dUdx(2,2)+dUdx(3,3))/3.0_WP
-               SR(4,i,j,k)=0.5_WP*(dUdx(1,2)+dUdx(2,1))
-               SR(5,i,j,k)=0.5_WP*(dUdx(2,3)+dUdx(3,2))
-               SR(6,i,j,k)=0.5_WP*(dUdx(3,1)+dUdx(1,3))
-=======
                SR(1,i,j,k)=sum(this%grdu_x(:,i,j,k)*this%U(i:i+1,j,k))
                SR(2,i,j,k)=sum(this%grdv_y(:,i,j,k)*this%V(i,j:j+1,k))
                SR(3,i,j,k)=sum(this%grdw_z(:,i,j,k)*this%W(i,j,k:k+1))
@@ -1652,7 +1635,6 @@
                SR(4,i,j,k)=0.125_WP*(sum(dudy(i:i+1,j:j+1,k    ))+sum(dvdx(i:i+1,j:j+1,k    )))
                SR(5,i,j,k)=0.125_WP*(sum(dvdz(i    ,j:j+1,k:k+1))+sum(dwdy(i    ,j:j+1,k:k+1)))
                SR(6,i,j,k)=0.125_WP*(sum(dwdx(i:i+1,j    ,k:k+1))+sum(dudz(i:i+1,j    ,k:k+1)))
->>>>>>> 397c1541
             end do
          end do
       end do
