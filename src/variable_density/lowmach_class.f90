!> Low-Mach flow solver class:
!> Provides support for various BC, RHS calculation,
!> implicit solver, and pressure solution
!> Assumes variable viscosity and density.
module lowmach_class
   use precision,      only: WP
   use string,         only: str_medium
   use config_class,   only: config
   use ils_class,      only: ils
   use iterator_class, only: iterator
   implicit none
   private
   
   ! Expose type/constructor/methods
   public :: lowmach,bcond
   
   ! List of known available bcond for this solver
   integer, parameter, public :: wall=1              !< Dirichlet at zero condition
   integer, parameter, public :: dirichlet=2         !< Dirichlet condition
   integer, parameter, public :: neumann=3           !< Zero normal gradient
   integer, parameter, public :: convective=4        !< Convective outflow condition
   integer, parameter, public :: clipped_neumann=5   !< Clipped Neumann condition (outflow only)
   
   !> Boundary conditions for the low-Mach solver
   type :: bcond
      type(bcond), pointer :: next                        !< Linked list of bconds
      character(len=str_medium) :: name='UNNAMED_BCOND'   !< Bcond name (default=UNNAMED_BCOND)
      integer :: type                                     !< Bcond type
      type(iterator) :: itr                               !< This is the iterator for the bcond - this identifies the (i,j,k)
      character(len=1) :: face                            !< Bcond face (x/y/z)
      integer :: dir                                      !< Bcond direction (+1,-1,0 for interior)
      real(WP) :: rdir                                    !< Bcond direction (real variable)
      logical :: canCorrect                               !< Can this bcond be corrected for global conservation?
   end type bcond
   
   !> Low Mach solver object definition
   type :: lowmach
      
      ! This is our config
      class(config), pointer :: cfg                       !< This is the config the solver is build for
      
      ! This is the name of the solver
      character(len=str_medium) :: name='UNNAMED_LOWMACH' !< Solver name (default=UNNAMED_LOWMACH)
      
      ! Variable viscosity fluid
      real(WP), dimension(:,:,:), allocatable :: visc     !< Dynamic viscosity array - needs to be provided by user
      
      ! Gravitational acceleration
      real(WP), dimension(3) :: gravity=0.0_WP            !< Acceleration of gravity
      
      ! Boundary condition list
      integer :: nbc                                      !< Number of bcond for our solver
      real(WP), dimension(:), allocatable :: mfr          !< MFR through each bcond
      real(WP), dimension(:), allocatable :: area         !< Area for each bcond
      real(WP) :: correctable_area                        !< Area of bcond that can be corrected
      type(bcond), pointer :: first_bc                    !< List of bcond for our solver
      
      ! Flow variables
      real(WP), dimension(:,:,:), allocatable :: rho      !< Density array
      real(WP), dimension(:,:,:), allocatable :: rhoU     !< U momentum array
      real(WP), dimension(:,:,:), allocatable :: rhoV     !< V momentum array
      real(WP), dimension(:,:,:), allocatable :: rhoW     !< W momentum array
      real(WP), dimension(:,:,:), allocatable :: U        !< U velocity array
      real(WP), dimension(:,:,:), allocatable :: V        !< V velocity array
      real(WP), dimension(:,:,:), allocatable :: W        !< W velocity array
      real(WP), dimension(:,:,:), allocatable :: P        !< Pressure array
      
      ! Old flow variables
      real(WP), dimension(:,:,:), allocatable :: rhoold   !< Old density array
      real(WP), dimension(:,:,:), allocatable :: rhoUold  !< Old U momentum array
      real(WP), dimension(:,:,:), allocatable :: rhoVold  !< Old V momentum array
      real(WP), dimension(:,:,:), allocatable :: rhoWold  !< Old W momentum array
      real(WP), dimension(:,:,:), allocatable :: Uold     !< Old U velocity array
      real(WP), dimension(:,:,:), allocatable :: Vold     !< Old V velocity array
      real(WP), dimension(:,:,:), allocatable :: Wold     !< Old W velocity array
      
      ! Flow divergence
      real(WP), dimension(:,:,:), allocatable :: div      !< Divergence array
      
      ! Pressure solver
      type(ils) :: psolv                                  !< Iterative linear solver object for the pressure Poisson equation
      
      ! Implicit velocity solver
      type(ils) :: implicit                               !< Iterative linear solver object for an implicit prediction of the NS residual
      
      ! Metrics
      real(WP), dimension(:,:,:,:,:), allocatable :: itp_xy,itp_yz,itp_xz !< Interpolation for viscosity
      real(WP), dimension(:,:,:,:), allocatable :: itpr_x,itpr_y,itpr_z   !< Interpolation for density
      real(WP), dimension(:,:,:,:), allocatable :: itpu_x,itpu_y,itpu_z   !< Interpolation for U
      real(WP), dimension(:,:,:,:), allocatable :: itpv_x,itpv_y,itpv_z   !< Interpolation for V
      real(WP), dimension(:,:,:,:), allocatable :: itpw_x,itpw_y,itpw_z   !< Interpolation for W
      real(WP), dimension(:,:,:,:), allocatable :: divp_x,divp_y,divp_z   !< Divergence for P-cell
      real(WP), dimension(:,:,:,:), allocatable :: divu_x,divu_y,divu_z   !< Divergence for U-cell
      real(WP), dimension(:,:,:,:), allocatable :: divv_x,divv_y,divv_z   !< Divergence for V-cell
      real(WP), dimension(:,:,:,:), allocatable :: divw_x,divw_y,divw_z   !< Divergence for W-cell
      real(WP), dimension(:,:,:,:), allocatable :: grdu_x,grdu_y,grdu_z   !< Velocity gradient for U
      real(WP), dimension(:,:,:,:), allocatable :: grdv_x,grdv_y,grdv_z   !< Velocity gradient for V
      real(WP), dimension(:,:,:,:), allocatable :: grdw_x,grdw_y,grdw_z   !< Velocity gradient for W
      
      ! Masking info for metric modification
      integer, dimension(:,:,:), allocatable ::  mask                     !< Integer array used for modifying P metrics
      integer, dimension(:,:,:), allocatable :: umask                     !< Integer array used for modifying U metrics
      integer, dimension(:,:,:), allocatable :: vmask                     !< Integer array used for modifying V metrics
      integer, dimension(:,:,:), allocatable :: wmask                     !< Integer array used for modifying W metrics
      
      ! CFL numbers
      real(WP) :: CFLc_x,CFLc_y,CFLc_z                                    !< Convective CFL numbers
      real(WP) :: CFLv_x,CFLv_y,CFLv_z                                    !< Viscous CFL numbers
      
      ! Monitoring quantities
      real(WP) :: Umax,Vmax,Wmax,Pmax,divmax                              !< Maximum velocity, pressure, divergence
      
   contains
      procedure :: print=>lowmach_print                   !< Output solver to the screen
      procedure :: setup                                  !< Finish configuring the flow solver
      procedure :: add_bcond                              !< Add a boundary condition
      procedure :: get_bcond                              !< Get a boundary condition
      procedure :: apply_bcond                            !< Apply all boundary conditions
      procedure :: init_metrics                           !< Initialize metrics
      procedure :: adjust_metrics                         !< Adjust metrics
      procedure :: get_dmomdt                             !< Calculate dmom/dt
      procedure :: get_div                                !< Calculate velocity divergence
      procedure :: get_pgrad                              !< Calculate pressure gradient
<<<<<<< HEAD
      procedure :: get_div_stress                         !< Calculate divergence of stress
      procedure :: get_vorticity                          !< Calculate vorticity tensor
=======
>>>>>>> e21b0b1e
      procedure :: rho_divide                             !< Form U from rhoU
      procedure :: rho_multiply                           !< Form rhoU from U
      procedure :: get_cfl                                !< Calculate maximum CFL
      procedure :: get_max                                !< Calculate maximum field values
      procedure :: interp_vel                             !< Calculate interpolated velocity
      procedure :: get_strainrate                         !< Calculate deviatoric part of strain rate tensor
      procedure :: get_gradu                              !< Calculate velocity gradient tensor
      procedure :: get_div_stress                         !< Calculate divergence of stress
      procedure :: get_vorticity                          !< Calculate vorticity tensor
      procedure :: get_mfr                                !< Calculate outgoing MFR through each bcond
      procedure :: correct_mfr                            !< Correct for mfr mismatch to ensure global conservation
      procedure :: shift_p                                !< Shift pressure to have zero average
      procedure :: solve_implicit                         !< Solve for the velocity residuals implicitly
      
      procedure :: addsrc_gravity                         !< Gravitational body force
      
   end type lowmach
   
   
   !> Declare low Mach solver constructor
   interface lowmach
      procedure constructor
   end interface lowmach
   
contains
   
   
   !> Default constructor for low Mach flow solver
   function constructor(cfg,name) result(self)
      implicit none
      type(lowmach) :: self
      class(config), target, intent(in) :: cfg
      character(len=*), optional :: name
      integer :: i,j,k
      
      ! Set the name for the solver
      if (present(name)) self%name=trim(adjustl(name))
      
      ! Point to pgrid object
      self%cfg=>cfg
      
      ! Nullify bcond list
      self%nbc=0
      self%first_bc=>NULL()
      
      ! Allocate flow variables
      allocate(self%rho (self%cfg%imino_:self%cfg%imaxo_,self%cfg%jmino_:self%cfg%jmaxo_,self%cfg%kmino_:self%cfg%kmaxo_)); self%rho =0.0_WP
      allocate(self%rhoU(self%cfg%imino_:self%cfg%imaxo_,self%cfg%jmino_:self%cfg%jmaxo_,self%cfg%kmino_:self%cfg%kmaxo_)); self%rhoU=0.0_WP
      allocate(self%rhoV(self%cfg%imino_:self%cfg%imaxo_,self%cfg%jmino_:self%cfg%jmaxo_,self%cfg%kmino_:self%cfg%kmaxo_)); self%rhoV=0.0_WP
      allocate(self%rhoW(self%cfg%imino_:self%cfg%imaxo_,self%cfg%jmino_:self%cfg%jmaxo_,self%cfg%kmino_:self%cfg%kmaxo_)); self%rhoW=0.0_WP
      allocate(self%U   (self%cfg%imino_:self%cfg%imaxo_,self%cfg%jmino_:self%cfg%jmaxo_,self%cfg%kmino_:self%cfg%kmaxo_)); self%U=0.0_WP
      allocate(self%V   (self%cfg%imino_:self%cfg%imaxo_,self%cfg%jmino_:self%cfg%jmaxo_,self%cfg%kmino_:self%cfg%kmaxo_)); self%V=0.0_WP
      allocate(self%W   (self%cfg%imino_:self%cfg%imaxo_,self%cfg%jmino_:self%cfg%jmaxo_,self%cfg%kmino_:self%cfg%kmaxo_)); self%W=0.0_WP
      allocate(self%P   (self%cfg%imino_:self%cfg%imaxo_,self%cfg%jmino_:self%cfg%jmaxo_,self%cfg%kmino_:self%cfg%kmaxo_)); self%P=0.0_WP
      
      ! Allocate old flow variables
      allocate(self%rhoold (self%cfg%imino_:self%cfg%imaxo_,self%cfg%jmino_:self%cfg%jmaxo_,self%cfg%kmino_:self%cfg%kmaxo_)); self%rhoold =0.0_WP
      allocate(self%rhoUold(self%cfg%imino_:self%cfg%imaxo_,self%cfg%jmino_:self%cfg%jmaxo_,self%cfg%kmino_:self%cfg%kmaxo_)); self%rhoUold=0.0_WP
      allocate(self%rhoVold(self%cfg%imino_:self%cfg%imaxo_,self%cfg%jmino_:self%cfg%jmaxo_,self%cfg%kmino_:self%cfg%kmaxo_)); self%rhoVold=0.0_WP
      allocate(self%rhoWold(self%cfg%imino_:self%cfg%imaxo_,self%cfg%jmino_:self%cfg%jmaxo_,self%cfg%kmino_:self%cfg%kmaxo_)); self%rhoWold=0.0_WP
      allocate(self%Uold   (self%cfg%imino_:self%cfg%imaxo_,self%cfg%jmino_:self%cfg%jmaxo_,self%cfg%kmino_:self%cfg%kmaxo_)); self%Uold=0.0_WP
      allocate(self%Vold   (self%cfg%imino_:self%cfg%imaxo_,self%cfg%jmino_:self%cfg%jmaxo_,self%cfg%kmino_:self%cfg%kmaxo_)); self%Vold=0.0_WP
      allocate(self%Wold   (self%cfg%imino_:self%cfg%imaxo_,self%cfg%jmino_:self%cfg%jmaxo_,self%cfg%kmino_:self%cfg%kmaxo_)); self%Wold=0.0_WP
      
      ! Allocate flow divergence
      allocate(self%div(self%cfg%imino_:self%cfg%imaxo_,self%cfg%jmino_:self%cfg%jmaxo_,self%cfg%kmino_:self%cfg%kmaxo_)); self%div=0.0_WP
      
      ! Allocate fluid viscosity
      allocate(self%visc(self%cfg%imino_:self%cfg%imaxo_,self%cfg%jmino_:self%cfg%jmaxo_,self%cfg%kmino_:self%cfg%kmaxo_)); self%visc=0.0_WP
      
      ! Create pressure solver object
      self%psolv   =ils(cfg=self%cfg,name='Pressure')
      
      ! Create implicit velocity solver object
      self%implicit=ils(cfg=self%cfg,name='Momentum')
      
      ! Prepare default metrics
      call self%init_metrics()
      
      ! Prepare P-cell masks
      allocate(self%mask(self%cfg%imino_:self%cfg%imaxo_,self%cfg%jmino_:self%cfg%jmaxo_,self%cfg%kmino_:self%cfg%kmaxo_)); self%mask=0
      if (.not.self%cfg%xper) then
         if (self%cfg%iproc.eq.           1) self%mask(:self%cfg%imin-1,:,:)=2
         if (self%cfg%iproc.eq.self%cfg%npx) self%mask(self%cfg%imax+1:,:,:)=2
      end if
      if (.not.self%cfg%yper) then
         if (self%cfg%jproc.eq.           1) self%mask(:,:self%cfg%jmin-1,:)=2
         if (self%cfg%jproc.eq.self%cfg%npy) self%mask(:,self%cfg%jmax+1:,:)=2
      end if
      if (.not.self%cfg%zper) then
         if (self%cfg%kproc.eq.           1) self%mask(:,:,:self%cfg%kmin-1)=2
         if (self%cfg%kproc.eq.self%cfg%npz) self%mask(:,:,self%cfg%kmax+1:)=2
      end if
      do k=self%cfg%kmino_,self%cfg%kmaxo_
         do j=self%cfg%jmino_,self%cfg%jmaxo_
            do i=self%cfg%imino_,self%cfg%imaxo_
               if (self%cfg%VF(i,j,k).eq.0.0_WP) self%mask(i,j,k)=1
            end do
         end do
      end do
      call self%cfg%sync(self%mask)
      
      ! Prepare face mask for U
      allocate(self%umask(self%cfg%imino_:self%cfg%imaxo_,self%cfg%jmino_:self%cfg%jmaxo_,self%cfg%kmino_:self%cfg%kmaxo_)); self%umask=0
      if (.not.self%cfg%xper) then
         if (self%cfg%iproc.eq.           1) self%umask(self%cfg%imin  ,:,:)=2
         if (self%cfg%iproc.eq.self%cfg%npx) self%umask(self%cfg%imax+1,:,:)=2
      end if
      do k=self%cfg%kmino_  ,self%cfg%kmaxo_
         do j=self%cfg%jmino_  ,self%cfg%jmaxo_
            do i=self%cfg%imino_+1,self%cfg%imaxo_
               if (minval(self%cfg%VF(i-1:i,j,k)).eq.0.0_WP) self%umask(i,j,k)=1
            end do
         end do
      end do
      call self%cfg%sync(self%umask)
      if (.not.self%cfg%xper.and.self%cfg%iproc.eq.1) self%umask(self%cfg%imino,:,:)=self%umask(self%cfg%imino+1,:,:)
      
      ! Prepare face mask for V
      allocate(self%vmask(self%cfg%imino_:self%cfg%imaxo_,self%cfg%jmino_:self%cfg%jmaxo_,self%cfg%kmino_:self%cfg%kmaxo_)); self%vmask=0
      if (.not.self%cfg%yper) then
         if (self%cfg%jproc.eq.           1) self%vmask(:,self%cfg%jmin  ,:)=2
         if (self%cfg%jproc.eq.self%cfg%npy) self%vmask(:,self%cfg%jmax+1,:)=2
      end if
      do k=self%cfg%kmino_  ,self%cfg%kmaxo_
         do j=self%cfg%jmino_+1,self%cfg%jmaxo_
            do i=self%cfg%imino_  ,self%cfg%imaxo_
               if (minval(self%cfg%VF(i,j-1:j,k)).eq.0.0_WP) self%vmask(i,j,k)=1
            end do
         end do
      end do
      call self%cfg%sync(self%vmask)
      if (.not.self%cfg%yper.and.self%cfg%jproc.eq.1) self%vmask(:,self%cfg%jmino,:)=self%vmask(:,self%cfg%jmino+1,:)
      
      ! Prepare face mask for W
      allocate(self%wmask(self%cfg%imino_:self%cfg%imaxo_,self%cfg%jmino_:self%cfg%jmaxo_,self%cfg%kmino_:self%cfg%kmaxo_)); self%wmask=0
      if (.not.self%cfg%zper) then
         if (self%cfg%kproc.eq.           1) self%wmask(:,:,self%cfg%kmin  )=2
         if (self%cfg%kproc.eq.self%cfg%npz) self%wmask(:,:,self%cfg%kmax+1)=2
      end if
      do k=self%cfg%kmino_+1,self%cfg%kmaxo_
         do j=self%cfg%jmino_  ,self%cfg%jmaxo_
            do i=self%cfg%imino_  ,self%cfg%imaxo_
               if (minval(self%cfg%VF(i,j,k-1:k)).eq.0.0_WP) self%wmask(i,j,k)=1
            end do
         end do
      end do
      call self%cfg%sync(self%wmask)
      if (.not.self%cfg%zper.and.self%cfg%kproc.eq.1) self%wmask(:,:,self%cfg%kmino)=self%wmask(:,:,self%cfg%kmino+1)
      
   end function constructor
      
   
   !> Metric initialization with no awareness of walls nor bcond
   subroutine init_metrics(this)
      implicit none
      class(lowmach), intent(inout) :: this
      integer :: i,j,k,st1,st2
      real(WP), dimension(-1:0) :: itpx,itpy,itpz
      
      ! Allocate finite difference density interpolation coefficients
      allocate(this%itpr_x(-1:0,this%cfg%imin_:this%cfg%imax_+1,this%cfg%jmin_:this%cfg%jmax_+1,this%cfg%kmin_:this%cfg%kmax_+1)) !< X-face-centered
      allocate(this%itpr_y(-1:0,this%cfg%imin_:this%cfg%imax_+1,this%cfg%jmin_:this%cfg%jmax_+1,this%cfg%kmin_:this%cfg%kmax_+1)) !< Y-face-centered
      allocate(this%itpr_z(-1:0,this%cfg%imin_:this%cfg%imax_+1,this%cfg%jmin_:this%cfg%jmax_+1,this%cfg%kmin_:this%cfg%kmax_+1)) !< Z-face-centered
      ! Create density interpolation coefficients to cell face
      do k=this%cfg%kmin_,this%cfg%kmax_+1
         do j=this%cfg%jmin_,this%cfg%jmax_+1
            do i=this%cfg%imin_,this%cfg%imax_+1
               this%itpr_x(:,i,j,k)=this%cfg%dxmi(i)*[this%cfg%xm(i)-this%cfg%x(i),this%cfg%x(i)-this%cfg%xm(i-1)] !< Linear interpolation in x from [xm,ym,zm] to [x,ym,zm]
               this%itpr_y(:,i,j,k)=this%cfg%dymi(j)*[this%cfg%ym(j)-this%cfg%y(j),this%cfg%y(j)-this%cfg%ym(j-1)] !< Linear interpolation in y from [xm,ym,zm] to [xm,y,zm]
               this%itpr_z(:,i,j,k)=this%cfg%dzmi(k)*[this%cfg%zm(k)-this%cfg%z(k),this%cfg%z(k)-this%cfg%zm(k-1)] !< Linear interpolation in z from [xm,ym,zm] to [xm,ym,z]
            end do
         end do
      end do
      
      ! Allocate finite difference viscosity interpolation coefficients
      allocate(this%itp_xy(-1:0,-1:0,this%cfg%imino_+1:this%cfg%imaxo_,this%cfg%jmino_+1:this%cfg%jmaxo_,this%cfg%kmino_+1:this%cfg%kmaxo_)) !< Edge-centered (xy)
      allocate(this%itp_yz(-1:0,-1:0,this%cfg%imino_+1:this%cfg%imaxo_,this%cfg%jmino_+1:this%cfg%jmaxo_,this%cfg%kmino_+1:this%cfg%kmaxo_)) !< Edge-centered (yz)
      allocate(this%itp_xz(-1:0,-1:0,this%cfg%imino_+1:this%cfg%imaxo_,this%cfg%jmino_+1:this%cfg%jmaxo_,this%cfg%kmino_+1:this%cfg%kmaxo_)) !< Edge-centered (zx)
      ! Create viscosity interpolation coefficients to cell edge
      do k=this%cfg%kmino_+1,this%cfg%kmaxo_
         do j=this%cfg%jmino_+1,this%cfg%jmaxo_
            do i=this%cfg%imino_+1,this%cfg%imaxo_
               ! Prepare local 1D metrics
               itpx=this%cfg%dxmi(i)*[this%cfg%xm(i)-this%cfg%x(i),this%cfg%x(i)-this%cfg%xm(i-1)]
               itpy=this%cfg%dymi(j)*[this%cfg%ym(j)-this%cfg%y(j),this%cfg%y(j)-this%cfg%ym(j-1)]
               itpz=this%cfg%dzmi(k)*[this%cfg%zm(k)-this%cfg%z(k),this%cfg%z(k)-this%cfg%zm(k-1)]
               ! Combine for 2D interpolations
               do st1=-1,0
                  do st2=-1,0
                     this%itp_xy(st1,st2,i,j,k)=itpx(st1)*itpy(st2)
                     this%itp_yz(st1,st2,i,j,k)=itpy(st1)*itpz(st2)
                     this%itp_xz(st1,st2,i,j,k)=itpx(st1)*itpz(st2)
                  end do
               end do
            end do
         end do
      end do
      
      ! Allocate finite difference velocity interpolation coefficients
      allocate(this%itpu_x( 0:+1,this%cfg%imino_  :this%cfg%imaxo_,this%cfg%jmino_  :this%cfg%jmaxo_,this%cfg%kmino_  :this%cfg%kmaxo_)) !< Cell-centered
      allocate(this%itpv_y( 0:+1,this%cfg%imino_  :this%cfg%imaxo_,this%cfg%jmino_  :this%cfg%jmaxo_,this%cfg%kmino_  :this%cfg%kmaxo_)) !< Cell-centered
      allocate(this%itpw_z( 0:+1,this%cfg%imino_  :this%cfg%imaxo_,this%cfg%jmino_  :this%cfg%jmaxo_,this%cfg%kmino_  :this%cfg%kmaxo_)) !< Cell-centered
      allocate(this%itpv_x(-1: 0,this%cfg%imino_+1:this%cfg%imaxo_,this%cfg%jmino_  :this%cfg%jmaxo_,this%cfg%kmino_  :this%cfg%kmaxo_)) !< Edge-centered (xy)
      allocate(this%itpw_x(-1: 0,this%cfg%imino_+1:this%cfg%imaxo_,this%cfg%jmino_  :this%cfg%jmaxo_,this%cfg%kmino_  :this%cfg%kmaxo_)) !< Edge-centered (zx)
      allocate(this%itpu_y(-1: 0,this%cfg%imino_  :this%cfg%imaxo_,this%cfg%jmino_+1:this%cfg%jmaxo_,this%cfg%kmino_  :this%cfg%kmaxo_)) !< Edge-centered (xy)
      allocate(this%itpw_y(-1: 0,this%cfg%imino_  :this%cfg%imaxo_,this%cfg%jmino_+1:this%cfg%jmaxo_,this%cfg%kmino_  :this%cfg%kmaxo_)) !< Edge-centered (yz)
      allocate(this%itpu_z(-1: 0,this%cfg%imino_  :this%cfg%imaxo_,this%cfg%jmino_  :this%cfg%jmaxo_,this%cfg%kmino_+1:this%cfg%kmaxo_)) !< Edge-centered (zx)
      allocate(this%itpv_z(-1: 0,this%cfg%imino_  :this%cfg%imaxo_,this%cfg%jmino_  :this%cfg%jmaxo_,this%cfg%kmino_+1:this%cfg%kmaxo_)) !< Edge-centered (yz)
      ! Create velocity interpolation coefficients to cell center [xm,ym,zm]
      do k=this%cfg%kmino_,this%cfg%kmaxo_
         do j=this%cfg%jmino_,this%cfg%jmaxo_
            do i=this%cfg%imino_,this%cfg%imaxo_
               this%itpu_x(:,i,j,k)=[+0.5_WP,+0.5_WP] !< Linear interpolation in x of U from [x ,ym,zm]
               this%itpv_y(:,i,j,k)=[+0.5_WP,+0.5_WP] !< Linear interpolation in y of V from [xm,y ,zm]
               this%itpw_z(:,i,j,k)=[+0.5_WP,+0.5_WP] !< Linear interpolation in z of W from [xm,ym,z ]
            end do
         end do
      end do
      ! Create velocity interpolation coefficients to cell edge in x
      do k=this%cfg%kmino_  ,this%cfg%kmaxo_
         do j=this%cfg%jmino_  ,this%cfg%jmaxo_
            do i=this%cfg%imino_+1,this%cfg%imaxo_
               this%itpv_x(:,i,j,k)=this%cfg%dxmi(i)*[this%cfg%xm(i)-this%cfg%x(i),this%cfg%x(i)-this%cfg%xm(i-1)] !< Linear interpolation in x of V from [xm,y ,zm]
               this%itpw_x(:,i,j,k)=this%cfg%dxmi(i)*[this%cfg%xm(i)-this%cfg%x(i),this%cfg%x(i)-this%cfg%xm(i-1)] !< Linear interpolation in x of W from [xm,ym,z ]
            end do
         end do
      end do
      ! Create velocity interpolation coefficients to cell edge in y
      do k=this%cfg%kmino_  ,this%cfg%kmaxo_
         do j=this%cfg%jmino_+1,this%cfg%jmaxo_
            do i=this%cfg%imino_  ,this%cfg%imaxo_
               this%itpu_y(:,i,j,k)=this%cfg%dymi(j)*[this%cfg%ym(j)-this%cfg%y(j),this%cfg%y(j)-this%cfg%ym(j-1)] !< Linear interpolation in y of U from [x ,ym,zm]
               this%itpw_y(:,i,j,k)=this%cfg%dymi(j)*[this%cfg%ym(j)-this%cfg%y(j),this%cfg%y(j)-this%cfg%ym(j-1)] !< Linear interpolation in y of W from [xm,ym,z ]
            end do
         end do
      end do
      ! Create velocity interpolation coefficients to cell edge in z
      do k=this%cfg%kmino_+1,this%cfg%kmaxo_
         do j=this%cfg%jmino_  ,this%cfg%jmaxo_
            do i=this%cfg%imino_  ,this%cfg%imaxo_
               this%itpu_z(:,i,j,k)=this%cfg%dzmi(k)*[this%cfg%zm(k)-this%cfg%z(k),this%cfg%z(k)-this%cfg%zm(k-1)] !< Linear interpolation in z of U from [x ,ym,zm]
               this%itpv_z(:,i,j,k)=this%cfg%dzmi(k)*[this%cfg%zm(k)-this%cfg%z(k),this%cfg%z(k)-this%cfg%zm(k-1)] !< Linear interpolation in z of V from [xm,y ,zm]
            end do
         end do
      end do
      
      ! Allocate finite volume divergence operators
      allocate(this%divp_x( 0:+1,this%cfg%imino_  :this%cfg%imaxo_,this%cfg%jmino_  :this%cfg%jmaxo_,this%cfg%kmino_  :this%cfg%kmaxo_)) !< Cell-centered
      allocate(this%divp_y( 0:+1,this%cfg%imino_  :this%cfg%imaxo_,this%cfg%jmino_  :this%cfg%jmaxo_,this%cfg%kmino_  :this%cfg%kmaxo_)) !< Cell-centered
      allocate(this%divp_z( 0:+1,this%cfg%imino_  :this%cfg%imaxo_,this%cfg%jmino_  :this%cfg%jmaxo_,this%cfg%kmino_  :this%cfg%kmaxo_)) !< Cell-centered
      allocate(this%divu_x(-1: 0,this%cfg%imino_+1:this%cfg%imaxo_,this%cfg%jmino_  :this%cfg%jmaxo_,this%cfg%kmino_  :this%cfg%kmaxo_)) !< Face-centered (x)
      allocate(this%divu_y( 0:+1,this%cfg%imino_  :this%cfg%imaxo_,this%cfg%jmino_  :this%cfg%jmaxo_,this%cfg%kmino_  :this%cfg%kmaxo_)) !< Face-centered (x)
      allocate(this%divu_z( 0:+1,this%cfg%imino_  :this%cfg%imaxo_,this%cfg%jmino_  :this%cfg%jmaxo_,this%cfg%kmino_  :this%cfg%kmaxo_)) !< Face-centered (x)
      allocate(this%divv_x( 0:+1,this%cfg%imino_  :this%cfg%imaxo_,this%cfg%jmino_  :this%cfg%jmaxo_,this%cfg%kmino_  :this%cfg%kmaxo_)) !< Face-centered (y)
      allocate(this%divv_y(-1: 0,this%cfg%imino_  :this%cfg%imaxo_,this%cfg%jmino_+1:this%cfg%jmaxo_,this%cfg%kmino_  :this%cfg%kmaxo_)) !< Face-centered (y)
      allocate(this%divv_z( 0:+1,this%cfg%imino_  :this%cfg%imaxo_,this%cfg%jmino_  :this%cfg%jmaxo_,this%cfg%kmino_  :this%cfg%kmaxo_)) !< Face-centered (y)
      allocate(this%divw_x( 0:+1,this%cfg%imino_  :this%cfg%imaxo_,this%cfg%jmino_  :this%cfg%jmaxo_,this%cfg%kmino_  :this%cfg%kmaxo_)) !< Face-centered (z)
      allocate(this%divw_y( 0:+1,this%cfg%imino_  :this%cfg%imaxo_,this%cfg%jmino_  :this%cfg%jmaxo_,this%cfg%kmino_  :this%cfg%kmaxo_)) !< Face-centered (z)
      allocate(this%divw_z(-1: 0,this%cfg%imino_  :this%cfg%imaxo_,this%cfg%jmino_  :this%cfg%jmaxo_,this%cfg%kmino_+1:this%cfg%kmaxo_)) !< Face-centered (z)
      ! Create divergence operator to cell center [xm,ym,zm] or tangent to cell face
      do k=this%cfg%kmino_,this%cfg%kmaxo_
         do j=this%cfg%jmino_,this%cfg%jmaxo_
            do i=this%cfg%imino_,this%cfg%imaxo_
               this%divp_x(:,i,j,k)=this%cfg%dxi(i)*[-1.0_WP,+1.0_WP] !< FV divergence from [x ,ym,zm]
               this%divp_y(:,i,j,k)=this%cfg%dyi(j)*[-1.0_WP,+1.0_WP] !< FV divergence from [xm,y ,zm]
               this%divp_z(:,i,j,k)=this%cfg%dzi(k)*[-1.0_WP,+1.0_WP] !< FV divergence from [xm,ym,z ]
               
               this%divu_y(:,i,j,k)=this%cfg%dyi(j)*[-1.0_WP,+1.0_WP] !< FV divergence from [x ,y ,zm]
               this%divu_z(:,i,j,k)=this%cfg%dzi(k)*[-1.0_WP,+1.0_WP] !< FV divergence from [x ,ym,z ]
               
               this%divv_x(:,i,j,k)=this%cfg%dxi(i)*[-1.0_WP,+1.0_WP] !< FV divergence from [x ,y ,zm]
               this%divv_z(:,i,j,k)=this%cfg%dzi(k)*[-1.0_WP,+1.0_WP] !< FV divergence from [xm,y ,z ]
               
               this%divw_x(:,i,j,k)=this%cfg%dxi(i)*[-1.0_WP,+1.0_WP] !< FV divergence from [x ,ym,z ]
               this%divw_y(:,i,j,k)=this%cfg%dyi(j)*[-1.0_WP,+1.0_WP] !< FV divergence from [xm,y ,z ]
            end do
         end do
      end do
      ! Create divergence operator perpendicular to cell face [x ,ym,zm]
      do k=this%cfg%kmino_  ,this%cfg%kmaxo_
         do j=this%cfg%jmino_  ,this%cfg%jmaxo_
            do i=this%cfg%imino_+1,this%cfg%imaxo_
               this%divu_x(:,i,j,k)=this%cfg%dxmi(i)*[-1.0_WP,+1.0_WP] !< FV divergence from [xm,ym,zm]
            end do
         end do
      end do
      ! Create divergence operator perpendicular to cell face [xm,y ,zm]
      do k=this%cfg%kmino_  ,this%cfg%kmaxo_
         do j=this%cfg%jmino_+1,this%cfg%jmaxo_
            do i=this%cfg%imino_  ,this%cfg%imaxo_
               this%divv_y(:,i,j,k)=this%cfg%dymi(j)*[-1.0_WP,+1.0_WP] !< FV divergence from [xm,ym,zm]
            end do
         end do
      end do
      ! Create divergence operator perpendicular to cell face [xm,ym,z ]
      do k=this%cfg%kmino_+1,this%cfg%kmaxo_
         do j=this%cfg%jmino_  ,this%cfg%jmaxo_
            do i=this%cfg%imino_  ,this%cfg%imaxo_
               this%divw_z(:,i,j,k)=this%cfg%dzmi(k)*[-1.0_WP,+1.0_WP] !< FV divergence from [xm,ym,zm]
            end do
         end do
      end do
      
      ! Allocate finite difference velocity gradient operators
      allocate(this%grdu_x( 0:+1,this%cfg%imino_  :this%cfg%imaxo_,this%cfg%jmino_  :this%cfg%jmaxo_,this%cfg%kmino_  :this%cfg%kmaxo_)) !< Cell-centered
      allocate(this%grdv_y( 0:+1,this%cfg%imino_  :this%cfg%imaxo_,this%cfg%jmino_  :this%cfg%jmaxo_,this%cfg%kmino_  :this%cfg%kmaxo_)) !< Cell-centered
      allocate(this%grdw_z( 0:+1,this%cfg%imino_  :this%cfg%imaxo_,this%cfg%jmino_  :this%cfg%jmaxo_,this%cfg%kmino_  :this%cfg%kmaxo_)) !< Cell-centered
      allocate(this%grdv_x(-1: 0,this%cfg%imino_+1:this%cfg%imaxo_,this%cfg%jmino_  :this%cfg%jmaxo_,this%cfg%kmino_  :this%cfg%kmaxo_)) !< Edge-centered (xy)
      allocate(this%grdw_x(-1: 0,this%cfg%imino_+1:this%cfg%imaxo_,this%cfg%jmino_  :this%cfg%jmaxo_,this%cfg%kmino_  :this%cfg%kmaxo_)) !< Edge-centered (zx)
      allocate(this%grdu_y(-1: 0,this%cfg%imino_  :this%cfg%imaxo_,this%cfg%jmino_+1:this%cfg%jmaxo_,this%cfg%kmino_  :this%cfg%kmaxo_)) !< Edge-centered (xy)
      allocate(this%grdw_y(-1: 0,this%cfg%imino_  :this%cfg%imaxo_,this%cfg%jmino_+1:this%cfg%jmaxo_,this%cfg%kmino_  :this%cfg%kmaxo_)) !< Edge-centered (yz)
      allocate(this%grdu_z(-1: 0,this%cfg%imino_  :this%cfg%imaxo_,this%cfg%jmino_  :this%cfg%jmaxo_,this%cfg%kmino_+1:this%cfg%kmaxo_)) !< Edge-centered (zx)
      allocate(this%grdv_z(-1: 0,this%cfg%imino_  :this%cfg%imaxo_,this%cfg%jmino_  :this%cfg%jmaxo_,this%cfg%kmino_+1:this%cfg%kmaxo_)) !< Edge-centered (yz)
      ! Create gradient coefficients to cell center [xm,ym,zm]
      do k=this%cfg%kmino_,this%cfg%kmaxo_
         do j=this%cfg%jmino_,this%cfg%jmaxo_
            do i=this%cfg%imino_,this%cfg%imaxo_
               this%grdu_x(:,i,j,k)=this%cfg%dxi(i)*[-1.0_WP,+1.0_WP] !< FD gradient in x of U from [x ,ym,zm]
               this%grdv_y(:,i,j,k)=this%cfg%dyi(j)*[-1.0_WP,+1.0_WP] !< FD gradient in y of V from [xm,y ,zm]
               this%grdw_z(:,i,j,k)=this%cfg%dzi(k)*[-1.0_WP,+1.0_WP] !< FD gradient in z of W from [xm,ym,z ]
            end do
         end do
      end do
      ! Create gradient coefficients to cell edge in x
      do k=this%cfg%kmino_  ,this%cfg%kmaxo_
         do j=this%cfg%jmino_  ,this%cfg%jmaxo_
            do i=this%cfg%imino_+1,this%cfg%imaxo_
               this%grdv_x(:,i,j,k)=this%cfg%dxmi(i)*[-1.0_WP,+1.0_WP] !< FD gradient in x of V from [xm,y ,zm]
               this%grdw_x(:,i,j,k)=this%cfg%dxmi(i)*[-1.0_WP,+1.0_WP] !< FD gradient in x of W from [xm,ym,z ]
            end do
         end do
      end do
      ! Create gradient coefficients to cell edge in y
      do k=this%cfg%kmino_  ,this%cfg%kmaxo_
         do j=this%cfg%jmino_+1,this%cfg%jmaxo_
            do i=this%cfg%imino_  ,this%cfg%imaxo_
               this%grdu_y(:,i,j,k)=this%cfg%dymi(j)*[-1.0_WP,+1.0_WP] !< FD gradient in y of U from [x ,ym,zm]
               this%grdw_y(:,i,j,k)=this%cfg%dymi(j)*[-1.0_WP,+1.0_WP] !< FD gradient in y of W from [xm,ym,z ]
            end do
         end do
      end do
      ! Create gradient coefficients to cell edge in z
      do k=this%cfg%kmino_+1,this%cfg%kmaxo_
         do j=this%cfg%jmino_  ,this%cfg%jmaxo_
            do i=this%cfg%imino_  ,this%cfg%imaxo_
               this%grdu_z(:,i,j,k)=this%cfg%dzmi(k)*[-1.0_WP,+1.0_WP] !< FD gradient in z of U from [x ,ym,zm]
               this%grdv_z(:,i,j,k)=this%cfg%dzmi(k)*[-1.0_WP,+1.0_WP] !< FD gradient in z of V from [xm,y ,zm]
            end do
         end do
      end do
      
   end subroutine init_metrics
   
   
   !> Metric adjustment accounting for bconds and walls
   subroutine adjust_metrics(this)
      implicit none
      class(lowmach), intent(inout) :: this
      integer :: i,j,k,st1,st2
      real(WP) :: delta,mysum
      
      ! Sync up u/v/wmasks
      call this%cfg%sync(this%umask)
      call this%cfg%sync(this%vmask)
      call this%cfg%sync(this%wmask)
      if (.not.this%cfg%xper.and.this%cfg%iproc.eq.1) this%umask(this%cfg%imino,:,:)=this%umask(this%cfg%imino+1,:,:)
      if (.not.this%cfg%yper.and.this%cfg%jproc.eq.1) this%vmask(:,this%cfg%jmino,:)=this%vmask(:,this%cfg%jmino+1,:)
      if (.not.this%cfg%zper.and.this%cfg%kproc.eq.1) this%wmask(:,:,this%cfg%kmino)=this%wmask(:,:,this%cfg%kmino+1)
      
      ! I am assuming here that we do not really need to zero out wall cells
      ! as they could be used for Dirichlet (then the density needs to be available! could be problematic if we do not have an explicit BC for scalars, e.g. for a Couette flow)
      ! or outflow condition (then the density needs to be available but it should be directly calculated)
      ! or used for a real no-slip wall (then density is always multiplied by zero)
      ! Adjust density interpolation coefficients to cell faces in the presence of walls (only walls!)
      !do k=this%cfg%kmin_,this%cfg%kmax_+1
      !   do j=this%cfg%jmin_,this%cfg%jmax_+1
      !      do i=this%cfg%imin_,this%cfg%imax_+1
      !         ! Linear interpolation in x
      !         if (this%cfg%VF(i,j,k).eq.0.0_WP.and.this%cfg%VF(i-1,j,k).gt.0.0_WP) this%itpr_x(:,i,j,k)=[1.0_WP,0.0_WP]
      !         if (this%cfg%VF(i,j,k).gt.0.0_WP.and.this%cfg%VF(i-1,j,k).eq.0.0_WP) this%itpr_x(:,i,j,k)=[0.0_WP,1.0_WP]
      !         ! Linear interpolation in y
      !         if (this%cfg%VF(i,j,k).eq.0.0_WP.and.this%cfg%VF(i,j-1,k).gt.0.0_WP) this%itpr_y(:,i,j,k)=[1.0_WP,0.0_WP]
      !         if (this%cfg%VF(i,j,k).gt.0.0_WP.and.this%cfg%VF(i,j-1,k).eq.0.0_WP) this%itpr_y(:,i,j,k)=[0.0_WP,1.0_WP]
      !         ! Linear interpolation in z
      !         if (this%cfg%VF(i,j,k).eq.0.0_WP.and.this%cfg%VF(i,j,k-1).gt.0.0_WP) this%itpr_z(:,i,j,k)=[1.0_WP,0.0_WP]
      !         if (this%cfg%VF(i,j,k).gt.0.0_WP.and.this%cfg%VF(i,j,k-1).eq.0.0_WP) this%itpr_z(:,i,j,k)=[0.0_WP,1.0_WP]
      !      end do
      !   end do
      !end do
      
      ! Adjust interpolation coefficients to cell centers in the presence of walls (only walls!)
      do k=this%cfg%kmino_,this%cfg%kmaxo_
         do j=this%cfg%jmino_,this%cfg%jmaxo_
            do i=this%cfg%imino_,this%cfg%imaxo_
               if (this%mask(i,j,k).eq.1) this%itpu_x(:,i,j,k)=0.0_WP
               if (this%mask(i,j,k).eq.1) this%itpv_y(:,i,j,k)=0.0_WP
               if (this%mask(i,j,k).eq.1) this%itpw_z(:,i,j,k)=0.0_WP
            end do
         end do
      end do
      
      ! Adjust viscosity interpolation coefficients to cell edge in the presence of walls (only walls)
      do k=this%cfg%kmino_+1,this%cfg%kmaxo_
         do j=this%cfg%jmino_+1,this%cfg%jmaxo_
            do i=this%cfg%imino_+1,this%cfg%imaxo_
               ! Zero out interpolation coefficients reaching in the walls
               do st1=-1,0
                  do st2=-1,0
                     if (this%mask(i+st1,j+st2,k).eq.1) this%itp_xy(st1,st2,i,j,k)=0.0_WP
                     if (this%mask(i,j+st1,k+st2).eq.1) this%itp_yz(st1,st2,i,j,k)=0.0_WP
                     if (this%mask(i+st1,j,k+st2).eq.1) this%itp_xz(st1,st2,i,j,k)=0.0_WP
                  end do
               end do
               ! Rescale to ensure sum(itp)=1
               mysum=sum(this%itp_xy(:,:,i,j,k)); if (mysum.gt.0.0_WP) this%itp_xy(:,:,i,j,k)=this%itp_xy(:,:,i,j,k)/mysum
               mysum=sum(this%itp_yz(:,:,i,j,k)); if (mysum.gt.0.0_WP) this%itp_yz(:,:,i,j,k)=this%itp_yz(:,:,i,j,k)/mysum
               mysum=sum(this%itp_xz(:,:,i,j,k)); if (mysum.gt.0.0_WP) this%itp_xz(:,:,i,j,k)=this%itp_xz(:,:,i,j,k)/mysum
            end do
         end do
      end do
      
      ! Loop over the domain and adjust divergence for P cell
      do k=this%cfg%kmino_,this%cfg%kmaxo_
         do j=this%cfg%jmino_,this%cfg%jmaxo_
            do i=this%cfg%imino_,this%cfg%imaxo_
               if (this%mask(i,j,k).gt.0) then
                  this%divp_x(:,i,j,k)=0.0_WP
                  this%divp_y(:,i,j,k)=0.0_WP
                  this%divp_z(:,i,j,k)=0.0_WP
               end if
            end do
         end do
      end do
      
      ! Loop over the domain and apply masked conditions to U metrics
      do k=this%cfg%kmino_  ,this%cfg%kmaxo_
         do j=this%cfg%jmino_  ,this%cfg%jmaxo_
            do i=this%cfg%imino_+1,this%cfg%imaxo_
               if (this%umask(i,j,k).gt.0) then
                  this%divu_x(:,i,j,k)=0.0_WP
                  this%divu_y(:,i,j,k)=0.0_WP
                  this%divu_z(:,i,j,k)=0.0_WP
               end if
            end do
         end do
      end do
      
      ! Loop over the domain and apply masked conditions to V metrics
      do k=this%cfg%kmino_  ,this%cfg%kmaxo_
         do j=this%cfg%jmino_+1,this%cfg%jmaxo_
            do i=this%cfg%imino_  ,this%cfg%imaxo_
               if (this%vmask(i,j,k).gt.0) then
                  this%divv_x(:,i,j,k)=0.0_WP
                  this%divv_y(:,i,j,k)=0.0_WP
                  this%divv_z(:,i,j,k)=0.0_WP
               end if
            end do
         end do
      end do
      
      ! Loop over the domain and apply masked conditions to W metrics
      do k=this%cfg%kmino_+1,this%cfg%kmaxo_
         do j=this%cfg%jmino_  ,this%cfg%jmaxo_
            do i=this%cfg%imino_  ,this%cfg%imaxo_
               if (this%wmask(i,j,k).gt.0) then
                  this%divw_x(:,i,j,k)=0.0_WP
                  this%divw_y(:,i,j,k)=0.0_WP
                  this%divw_z(:,i,j,k)=0.0_WP
               end if
            end do
         end do
      end do
      
      ! Adjust gradient coefficients to cell edge in x
      do k=this%cfg%kmino_  ,this%cfg%kmaxo_
         do j=this%cfg%jmino_  ,this%cfg%jmaxo_
            do i=this%cfg%imino_+1,this%cfg%imaxo_
               ! FD gradient in x of V from [xm,y ,zm]
               if (maxval(this%vmask(i-1:i,j,k)).gt.0) then
                  delta=0.0_WP
                  if (this%vmask(i  ,j,k).eq.0) delta=delta+(this%cfg%xm(i)-this%cfg%x (i  ))
                  if (this%vmask(i-1,j,k).eq.0) delta=delta+(this%cfg%x (i)-this%cfg%xm(i-1))
                  if (delta.gt.0.0_WP) then
                     this%grdv_x(:,i,j,k)=[-1.0_WP,+1.0_WP]/delta
                  else
                     this%grdv_x(:,i,j,k)=0.0_WP
                  end if
               end if
               ! FD gradient in x of W from [xm,ym,z ]
               if (maxval(this%wmask(i-1:i,j,k)).gt.0) then
                  delta=0.0_WP
                  if (this%wmask(i  ,j,k).eq.0) delta=delta+(this%cfg%xm(i)-this%cfg%x (i  ))
                  if (this%wmask(i-1,j,k).eq.0) delta=delta+(this%cfg%x (i)-this%cfg%xm(i-1))
                  if (delta.gt.0.0_WP) then
                     this%grdw_x(:,i,j,k)=[-1.0_WP,+1.0_WP]/delta
                  else
                     this%grdw_x(:,i,j,k)=0.0_WP
                  end if
               end if
            end do
         end do
      end do
      
      ! Adjust gradient coefficients to cell edge in y
      do k=this%cfg%kmino_  ,this%cfg%kmaxo_
         do j=this%cfg%jmino_+1,this%cfg%jmaxo_
            do i=this%cfg%imino_  ,this%cfg%imaxo_
               ! FD gradient in y of U from [x ,ym,zm]
               if (maxval(this%umask(i,j-1:j,k)).gt.0) then
                  delta=0.0_WP
                  if (this%umask(i,j  ,k).eq.0) delta=delta+(this%cfg%ym(j)-this%cfg%y (j  ))
                  if (this%umask(i,j-1,k).eq.0) delta=delta+(this%cfg%y (j)-this%cfg%ym(j-1))
                  if (delta.gt.0.0_WP) then
                     this%grdu_y(:,i,j,k)=[-1.0_WP,+1.0_WP]/delta
                  else
                     this%grdu_y(:,i,j,k)=0.0_WP
                  end if
               end if
               ! FD gradient in y of W from [xm,ym,z ]
               if (maxval(this%wmask(i,j-1:j,k)).gt.0) then
                  delta=0.0_WP
                  if (this%wmask(i,j  ,k).eq.0) delta=delta+(this%cfg%ym(j)-this%cfg%y (j  ))
                  if (this%wmask(i,j-1,k).eq.0) delta=delta+(this%cfg%y (j)-this%cfg%ym(j-1))
                  if (delta.gt.0.0_WP) then
                     this%grdw_y(:,i,j,k)=[-1.0_WP,+1.0_WP]/delta
                  else
                     this%grdw_y(:,i,j,k)=0.0_WP
                  end if
               end if
            end do
         end do
      end do
      
      ! Adjust gradient coefficients to cell edge in z
      do k=this%cfg%kmino_+1,this%cfg%kmaxo_
         do j=this%cfg%jmino_  ,this%cfg%jmaxo_
            do i=this%cfg%imino_  ,this%cfg%imaxo_
               ! FD gradient in z of U from [x ,ym,zm]
               if (maxval(this%umask(i,j,k-1:k)).gt.0) then
                  delta=0.0_WP
                  if (this%umask(i,j,k  ).eq.0) delta=delta+(this%cfg%zm(k)-this%cfg%z (k  ))
                  if (this%umask(i,j,k-1).eq.0) delta=delta+(this%cfg%z (k)-this%cfg%zm(k-1))
                  if (delta.gt.0.0_WP) then
                     this%grdu_z(:,i,j,k)=[-1.0_WP,+1.0_WP]/delta
                  else
                     this%grdu_z(:,i,j,k)=0.0_WP
                  end if
               end if
               ! FD gradient in z of V from [xm,y ,zm]
               if (maxval(this%vmask(i,j,k-1:k)).gt.0) then
                  delta=0.0_WP
                  if (this%vmask(i,j,k  ).eq.0) delta=delta+(this%cfg%zm(k)-this%cfg%z (k  ))
                  if (this%vmask(i,j,k-1).eq.0) delta=delta+(this%cfg%z (k)-this%cfg%zm(k-1))
                  if (delta.gt.0.0_WP) then
                     this%grdv_z(:,i,j,k)=[-1.0_WP,+1.0_WP]/delta
                  else
                     this%grdv_z(:,i,j,k)=0.0_WP
                  end if
               end if
            end do
         end do
      end do
      
      ! Adjust interpolation coefficients to cell edge in x
      do k=this%cfg%kmino_  ,this%cfg%kmaxo_
         do j=this%cfg%jmino_  ,this%cfg%jmaxo_
            do i=this%cfg%imino_+1,this%cfg%imaxo_
               ! Linear interpolation in x of V from [xm,y ,zm]
               if (this%vmask(i,j,k).eq.0.and.this%vmask(i-1,j,k).gt.0) this%itpv_x(:,i,j,k)=[1.0_WP,0.0_WP]
               if (this%vmask(i,j,k).gt.0.and.this%vmask(i-1,j,k).eq.0) this%itpv_x(:,i,j,k)=[0.0_WP,1.0_WP]
               ! Linear interpolation in x of W from [xm,ym,z ]
               if (this%wmask(i,j,k).eq.0.and.this%wmask(i-1,j,k).gt.0) this%itpw_x(:,i,j,k)=[1.0_WP,0.0_WP]
               if (this%wmask(i,j,k).gt.0.and.this%wmask(i-1,j,k).eq.0) this%itpw_x(:,i,j,k)=[0.0_WP,1.0_WP]
            end do
         end do
      end do
      
      ! Adjust interpolation coefficients to cell edge in y
      do k=this%cfg%kmino_  ,this%cfg%kmaxo_
         do j=this%cfg%jmino_+1,this%cfg%jmaxo_
            do i=this%cfg%imino_  ,this%cfg%imaxo_
               ! Linear interpolation in y of U from [x ,ym,zm]
               if (this%umask(i,j,k).eq.0.and.this%umask(i,j-1,k).gt.0) this%itpu_y(:,i,j,k)=[1.0_WP,0.0_WP]
               if (this%umask(i,j,k).gt.0.and.this%umask(i,j-1,k).eq.0) this%itpu_y(:,i,j,k)=[0.0_WP,1.0_WP]
               ! Linear interpolation in y of W from [xm,ym,z ]
               if (this%wmask(i,j,k).eq.0.and.this%wmask(i,j-1,k).gt.0) this%itpw_y(:,i,j,k)=[1.0_WP,0.0_WP]
               if (this%wmask(i,j,k).gt.0.and.this%wmask(i,j-1,k).eq.0) this%itpw_y(:,i,j,k)=[0.0_WP,1.0_WP]
            end do
         end do
      end do
      
      ! Adjust interpolation coefficients to cell edge in z
      do k=this%cfg%kmino_+1,this%cfg%kmaxo_
         do j=this%cfg%jmino_  ,this%cfg%jmaxo_
            do i=this%cfg%imino_  ,this%cfg%imaxo_
               ! Linear interpolation in z of U from [x ,ym,zm]
               if (this%umask(i,j,k).eq.0.and.this%umask(i,j,k-1).gt.0) this%itpu_z(:,i,j,k)=[1.0_WP,0.0_WP]
               if (this%umask(i,j,k).gt.0.and.this%umask(i,j,k-1).eq.0) this%itpu_z(:,i,j,k)=[0.0_WP,1.0_WP]
               !  Linear interpolation in z of V from [xm,y ,zm]
               if (this%vmask(i,j,k).eq.0.and.this%vmask(i,j,k-1).gt.0) this%itpv_z(:,i,j,k)=[1.0_WP,0.0_WP]
               if (this%vmask(i,j,k).gt.0.and.this%vmask(i,j,k-1).eq.0) this%itpv_z(:,i,j,k)=[0.0_WP,1.0_WP]
            end do
         end do
      end do
      
      ! Adjust metrics to account for lower dimensionality
      if (this%cfg%nx.eq.1) then
         this%divp_x=0.0_WP
         this%divu_x=0.0_WP
         this%divv_x=0.0_WP
         this%divw_x=0.0_WP
         this%grdu_x=0.0_WP
         this%grdv_x=0.0_WP
         this%grdw_x=0.0_WP
      end if
      if (this%cfg%ny.eq.1) then
         this%divp_y=0.0_WP
         this%divu_y=0.0_WP
         this%divv_y=0.0_WP
         this%divw_y=0.0_WP
         this%grdu_y=0.0_WP
         this%grdv_y=0.0_WP
         this%grdw_y=0.0_WP
      end if
      if (this%cfg%nz.eq.1) then
         this%divp_z=0.0_WP
         this%divu_z=0.0_WP
         this%divv_z=0.0_WP
         this%divw_z=0.0_WP
         this%grdu_z=0.0_WP
         this%grdv_z=0.0_WP
         this%grdw_z=0.0_WP
      end if
      
   end subroutine adjust_metrics
   
   
   !> Finish setting up the flow solver now that bconds have been defined
   subroutine setup(this,pressure_ils,implicit_ils)
      implicit none
      class(lowmach), intent(inout) :: this
      integer, intent(in) :: pressure_ils
      integer, intent(in) :: implicit_ils
      integer :: i,j,k
      
      ! Adjust metrics based on bcflag array
      call this%adjust_metrics()
      
      ! Set 7-pt stencil map for the pressure solver
      this%psolv%stc(1,:)=[ 0, 0, 0]
      this%psolv%stc(2,:)=[+1, 0, 0]
      this%psolv%stc(3,:)=[-1, 0, 0]
      this%psolv%stc(4,:)=[ 0,+1, 0]
      this%psolv%stc(5,:)=[ 0,-1, 0]
      this%psolv%stc(6,:)=[ 0, 0,+1]
      this%psolv%stc(7,:)=[ 0, 0,-1]
      
      ! Setup the scaled Laplacian operator from incomp metrics: lap(*)=-vol*div(grad(*))
      do k=this%cfg%kmin_,this%cfg%kmax_
         do j=this%cfg%jmin_,this%cfg%jmax_
            do i=this%cfg%imin_,this%cfg%imax_
               ! Set Laplacian
               this%psolv%opr(1,i,j,k)=this%divp_x(1,i,j,k)*this%divu_x(-1,i+1,j,k)+&
               &                       this%divp_x(0,i,j,k)*this%divu_x( 0,i  ,j,k)+&
               &                       this%divp_y(1,i,j,k)*this%divv_y(-1,i,j+1,k)+&
               &                       this%divp_y(0,i,j,k)*this%divv_y( 0,i,j  ,k)+&
               &                       this%divp_z(1,i,j,k)*this%divw_z(-1,i,j,k+1)+&
               &                       this%divp_z(0,i,j,k)*this%divw_z( 0,i,j,k  )
               this%psolv%opr(2,i,j,k)=this%divp_x(1,i,j,k)*this%divu_x( 0,i+1,j,k)
               this%psolv%opr(3,i,j,k)=this%divp_x(0,i,j,k)*this%divu_x(-1,i  ,j,k)
               this%psolv%opr(4,i,j,k)=this%divp_y(1,i,j,k)*this%divv_y( 0,i,j+1,k)
               this%psolv%opr(5,i,j,k)=this%divp_y(0,i,j,k)*this%divv_y(-1,i,j  ,k)
               this%psolv%opr(6,i,j,k)=this%divp_z(1,i,j,k)*this%divw_z( 0,i,j,k+1)
               this%psolv%opr(7,i,j,k)=this%divp_z(0,i,j,k)*this%divw_z(-1,i,j,k  )
               ! Scale it by the cell volume
               this%psolv%opr(:,i,j,k)=-this%psolv%opr(:,i,j,k)*this%cfg%vol(i,j,k)
            end do
         end do
      end do
      
      ! Initialize the pressure Poisson solver
      call this%psolv%init(pressure_ils)
      call this%psolv%setup()
      
      ! Set 7-pt stencil map for the velocity solver
      this%implicit%stc(1,:)=[ 0, 0, 0]
      this%implicit%stc(2,:)=[+1, 0, 0]
      this%implicit%stc(3,:)=[-1, 0, 0]
      this%implicit%stc(4,:)=[ 0,+1, 0]
      this%implicit%stc(5,:)=[ 0,-1, 0]
      this%implicit%stc(6,:)=[ 0, 0,+1]
      this%implicit%stc(7,:)=[ 0, 0,-1]
      
      ! Set the diagonal to 1 to make sure all cells participate in solver
      this%implicit%opr(1,:,:,:)=1.0_WP
      
      ! Initialize the implicit velocity solver
      call this%implicit%init(implicit_ils)
      
   end subroutine setup
   
   
   !> Add a boundary condition
   subroutine add_bcond(this,name,type,locator,face,dir,canCorrect)
      use string,   only: lowercase
      use messager, only: die
      implicit none
      class(lowmach), intent(inout) :: this
      character(len=*), intent(in) :: name
      integer, intent(in) :: type
      external :: locator
      interface
         logical function locator(pargrid,ind1,ind2,ind3)
            use pgrid_class, only: pgrid
            class(pgrid), intent(in) :: pargrid
            integer, intent(in) :: ind1,ind2,ind3
         end function locator
      end interface
      character(len=1), intent(in) :: face
      integer, intent(in) :: dir
      logical, intent(in) :: canCorrect
      type(bcond), pointer :: new_bc
      integer :: i,j,k,n
      
      ! Prepare new bcond
      allocate(new_bc)
      new_bc%name=trim(adjustl(name))
      new_bc%type=type
      select case (lowercase(face))
      case ('x'); new_bc%face='x'
      case ('y'); new_bc%face='y'
      case ('z'); new_bc%face='z'
      case default; call die('[lowmach add_bcond] Unknown bcond face - expecting x, y, or z')
      end select
      new_bc%itr=iterator(pg=this%cfg,name=new_bc%name,locator=locator,face=new_bc%face)
      select case (dir) ! Outward-oriented
      case (+1); new_bc%dir=+1
      case (-1); new_bc%dir=-1
      case ( 0); new_bc%dir= 0
      case default; call die('[lowmach add_bcond] Unknown bcond dir - expecting -1, +1, or 0')
      end select
      new_bc%rdir=real(new_bc%dir,WP)
      new_bc%canCorrect=canCorrect
      
      ! Insert it up front
      new_bc%next=>this%first_bc
      this%first_bc=>new_bc
      
      ! Increment bcond counter
      this%nbc=this%nbc+1
      
      ! Now adjust the metrics accordingly
      select case (new_bc%type)
      case (dirichlet) !< Dirichlet is set one face (i.e., velocit component) at the time
         select case (new_bc%face)
         case ('x')
            do n=1,new_bc%itr%n_
               i=new_bc%itr%map(1,n); j=new_bc%itr%map(2,n); k=new_bc%itr%map(3,n)
               this%umask(i,j,k)=2
            end do
         case ('y')
            do n=1,new_bc%itr%n_
               i=new_bc%itr%map(1,n); j=new_bc%itr%map(2,n); k=new_bc%itr%map(3,n)
               this%vmask(i,j,k)=2
            end do
         case ('z')
            do n=1,new_bc%itr%n_
               i=new_bc%itr%map(1,n); j=new_bc%itr%map(2,n); k=new_bc%itr%map(3,n)
               this%wmask(i,j,k)=2
            end do
         end select
         
      case (neumann) !< Neumann has to be at existing wall or at domain boundary!
      case (clipped_neumann)
      case (convective)
      case default
         call die('[lowmach apply_bcond] Unknown bcond type')
      end select
   
   end subroutine add_bcond
   
   
   !> Get a boundary condition
   subroutine get_bcond(this,name,my_bc)
      use messager, only: die
      implicit none
      class(lowmach), intent(inout) :: this
      character(len=*), intent(in) :: name
      type(bcond), pointer, intent(out) :: my_bc
      my_bc=>this%first_bc
      search: do while (associated(my_bc))
         if (trim(my_bc%name).eq.trim(name)) exit search
         my_bc=>my_bc%next
      end do search
      if (.not.associated(my_bc)) call die('[lowmach get_bcond] Boundary condition was not found')
   end subroutine get_bcond
   
   
   !> Enforce boundary condition - acts on both U/V/W and rhoU/rhoV/rhoW
   subroutine apply_bcond(this,t,dt)
      use messager, only: die
      implicit none
      class(lowmach), intent(inout) :: this
      real(WP), intent(in) :: t,dt
      integer :: i,j,k,n,stag
      type(bcond), pointer :: my_bc
      
      ! ! First enfore zero velocity at walls
      ! do k=this%cfg%kmin_,this%cfg%kmax_
      !    do j=this%cfg%jmin_,this%cfg%jmax_
      !       do i=this%cfg%imin_,this%cfg%imax_
      !          if (minval(this%cfg%VF(i-1:i,j,k)).lt.10.0_WP*epsilon(1.0_WP)) this%U(i,j,k)=0.0_WP
      !          if (minval(this%cfg%VF(i,j-1:j,k)).lt.10.0_WP*epsilon(1.0_WP)) this%V(i,j,k)=0.0_WP
      !          if (minval(this%cfg%VF(i,j,k-1:k)).lt.10.0_WP*epsilon(1.0_WP)) this%W(i,j,k)=0.0_WP
      !       end do
      !    end do
      ! end do
      ! ! Sync fields
      ! call this%cfg%sync(this%U)
      ! call this%cfg%sync(this%V)
      ! call this%cfg%sync(this%W)
      
      ! Traverse bcond list
      my_bc=>this%first_bc
      do while (associated(my_bc))
         
         ! Only processes inside the bcond work here
         if (my_bc%itr%amIn) then
            
            ! Select appropriate action based on the bcond type
            select case (my_bc%type)
               
            case (dirichlet)               !< Apply Dirichlet conditions
               
               ! This is done by the user directly
               ! Unclear whether we want to do this within the solver...
               
            case (neumann,clipped_neumann) !< Apply Neumann condition to all three components
               ! Handle index shift due to staggering
               stag=min(my_bc%dir,0)
               ! Implement based on bcond direction
               select case (my_bc%face)
               case ('x')
                  stag=min(my_bc%dir,0)
                  do n=1,my_bc%itr%n_
                     i=my_bc%itr%map(1,n); j=my_bc%itr%map(2,n); k=my_bc%itr%map(3,n)
                     this%U(i     ,j    ,k    )=this%U(i-my_bc%dir     ,j    ,k    )
                     this%V(i+stag,j:j+1,k    )=this%V(i-my_bc%dir+stag,j:j+1,k    )
                     this%W(i+stag,j    ,k:k+1)=this%W(i-my_bc%dir+stag,j    ,k:k+1)
                     this%rhoU(i     ,j    ,k    )=this%rhoU(i-my_bc%dir     ,j    ,k    )
                     this%rhoV(i+stag,j:j+1,k    )=this%rhoV(i-my_bc%dir+stag,j:j+1,k    )
                     this%rhoW(i+stag,j    ,k:k+1)=this%rhoW(i-my_bc%dir+stag,j    ,k:k+1)
                  end do
               case ('y')
                  stag=min(my_bc%dir,0)
                  do n=1,my_bc%itr%n_
                     i=my_bc%itr%map(1,n); j=my_bc%itr%map(2,n); k=my_bc%itr%map(3,n)
                     this%U(i:i+1,j+stag,k    )=this%U(i:i+1,j-my_bc%dir+stag,k    )
                     this%V(i    ,j     ,k    )=this%V(i    ,j-my_bc%dir     ,k    )
                     this%W(i    ,j+stag,k:k+1)=this%W(i    ,j-my_bc%dir+stag,k:k+1)
                     this%rhoU(i:i+1,j+stag,k    )=this%rhoU(i:i+1,j-my_bc%dir+stag,k    )
                     this%rhoV(i    ,j     ,k    )=this%rhoV(i    ,j-my_bc%dir     ,k    )
                     this%rhoW(i    ,j+stag,k:k+1)=this%rhoW(i    ,j-my_bc%dir+stag,k:k+1)
                  end do
               case ('z')
                  stag=min(my_bc%dir,0)
                  do n=1,my_bc%itr%n_
                     i=my_bc%itr%map(1,n); j=my_bc%itr%map(2,n); k=my_bc%itr%map(3,n)
                     this%U(i:i+1,j    ,k+stag)=this%U(i:i+1,j    ,k-my_bc%dir+stag)
                     this%V(i    ,j:j+1,k+stag)=this%V(i    ,j:j+1,k-my_bc%dir+stag)
                     this%W(i    ,j    ,k     )=this%W(i    ,j    ,k-my_bc%dir     )
                     this%rhoU(i:i+1,j    ,k+stag)=this%rhoU(i:i+1,j    ,k-my_bc%dir+stag)
                     this%rhoV(i    ,j:j+1,k+stag)=this%rhoV(i    ,j:j+1,k-my_bc%dir+stag)
                     this%rhoW(i    ,j    ,k     )=this%rhoW(i    ,j    ,k-my_bc%dir     )
                  end do
               end select
               ! If needed, clip
               if (my_bc%type.eq.clipped_neumann) then
                  select case (my_bc%face)
                  case ('x')
                     do n=1,my_bc%itr%n_
                        i=my_bc%itr%map(1,n); j=my_bc%itr%map(2,n); k=my_bc%itr%map(3,n)
                        if (this%U(i,j,k)*my_bc%rdir.lt.0.0_WP) then
                           this%U(i,j,k)=0.0_WP
                           this%rhoU(i,j,k)=0.0_WP
                        end if
                     end do
                  case ('y')
                     do n=1,my_bc%itr%n_
                        i=my_bc%itr%map(1,n); j=my_bc%itr%map(2,n); k=my_bc%itr%map(3,n)
                        if (this%V(i,j,k)*my_bc%rdir.lt.0.0_WP) then
                           this%V(i,j,k)=0.0_WP
                           this%rhoV(i,j,k)=0.0_WP
                        end if
                     end do
                  case ('z')
                     do n=1,my_bc%itr%n_
                        i=my_bc%itr%map(1,n); j=my_bc%itr%map(2,n); k=my_bc%itr%map(3,n)
                        if (this%W(i,j,k)*my_bc%rdir.lt.0.0_WP) then
                           this%W(i,j,k)=0.0_WP
                           this%rhoW(i,j,k)=0.0_WP
                        end if
                     end do
                  end select
               end if
            
            case (convective)   ! Not implemented yet!
               
            case default
               call die('[lowmach apply_bcond] Unknown bcond type')
            end select
            
         end if
         
         ! Sync full fields after each bcond - this should be optimized
         call this%cfg%sync(this%U)
         call this%cfg%sync(this%V)
         call this%cfg%sync(this%W)
         call this%cfg%sync(this%rhoU)
         call this%cfg%sync(this%rhoV)
         call this%cfg%sync(this%rhoW)
         
         ! Move on to the next bcond
         my_bc=>my_bc%next
         
      end do
      
   end subroutine apply_bcond
   
   
   !> Calculate the explicit momentum time derivative based on rhoU/rhoV/rhoW/U/V/W/P
   subroutine get_dmomdt(this,drhoUdt,drhoVdt,drhoWdt)
      implicit none
      class(lowmach), intent(inout) :: this
      real(WP), dimension(this%cfg%imino_:,this%cfg%jmino_:,this%cfg%kmino_:), intent(out) :: drhoUdt !< Needs to be (imino_:imaxo_,jmino_:jmaxo_,kmino_:kmaxo_)
      real(WP), dimension(this%cfg%imino_:,this%cfg%jmino_:,this%cfg%kmino_:), intent(out) :: drhoVdt !< Needs to be (imino_:imaxo_,jmino_:jmaxo_,kmino_:kmaxo_)
      real(WP), dimension(this%cfg%imino_:,this%cfg%jmino_:,this%cfg%kmino_:), intent(out) :: drhoWdt !< Needs to be (imino_:imaxo_,jmino_:jmaxo_,kmino_:kmaxo_)
      integer :: i,j,k,ii,jj,kk
      real(WP), dimension(:,:,:), allocatable :: FX,FY,FZ
      
      ! Allocate flux arrays
      allocate(FX(this%cfg%imino_:this%cfg%imaxo_,this%cfg%jmino_:this%cfg%jmaxo_,this%cfg%kmino_:this%cfg%kmaxo_))
      allocate(FY(this%cfg%imino_:this%cfg%imaxo_,this%cfg%jmino_:this%cfg%jmaxo_,this%cfg%kmino_:this%cfg%kmaxo_))
      allocate(FZ(this%cfg%imino_:this%cfg%imaxo_,this%cfg%jmino_:this%cfg%jmaxo_,this%cfg%kmino_:this%cfg%kmaxo_))
      
      ! Flux of rhoU
      do kk=this%cfg%kmin_,this%cfg%kmax_+1
         do jj=this%cfg%jmin_,this%cfg%jmax_+1
            do ii=this%cfg%imin_,this%cfg%imax_+1
               ! Fluxes on x-face
               i=ii-1; j=jj-1; k=kk-1
               FX(i,j,k)=-sum(this%itpu_x(:,i,j,k)*this%U(i:i+1,j,k))*sum(this%itpu_x(:,i,j,k)*this%rhoU(i:i+1,j,k)) &
               &         +this%visc(i,j,k)*(sum(this%grdu_x(:,i,j,k)*this%U(i:i+1,j,k))+sum(this%grdu_x(:,i,j,k)*this%U(i:i+1,j,k)) &
               &         -2.0_WP/3.0_WP*(sum(this%divp_x(:,i,j,k)*this%U(i:i+1,j,k))+sum(this%divp_y(:,i,j,k)*this%V(i,j:j+1,k))+sum(this%divp_z(:,i,j,k)*this%W(i,j,k:k+1)))) &
               &         -this%P(i,j,k)
               ! Fluxes on y-face
               i=ii; j=jj; k=kk
               FY(i,j,k)=-sum(this%itpu_y(:,i,j,k)*this%U(i,j-1:j,k))*sum(this%itpv_x(:,i,j,k)*this%rhoV(i-1:i,j,k)) &
               &         +sum(this%itp_xy(:,:,i,j,k)*this%visc(i-1:i,j-1:j,k))*(sum(this%grdu_y(:,i,j,k)*this%U(i,j-1:j,k))+sum(this%grdv_x(:,i,j,k)*this%V(i-1:i,j,k)))
               ! Fluxes on z-face
               i=ii; j=jj; k=kk
               FZ(i,j,k)=-sum(this%itpu_z(:,i,j,k)*this%U(i,j,k-1:k))*sum(this%itpw_x(:,i,j,k)*this%rhoW(i-1:i,j,k)) &
               &         +sum(this%itp_xz(:,:,i,j,k)*this%visc(i-1:i,j,k-1:k))*(sum(this%grdu_z(:,i,j,k)*this%U(i,j,k-1:k))+sum(this%grdw_x(:,i,j,k)*this%W(i-1:i,j,k)))
            end do
         end do
      end do
      ! Time derivative of rhoU
      do k=this%cfg%kmin_,this%cfg%kmax_
         do j=this%cfg%jmin_,this%cfg%jmax_
            do i=this%cfg%imin_,this%cfg%imax_
               drhoUdt(i,j,k)=sum(this%divu_x(:,i,j,k)*FX(i-1:i,j,k))+&
               &              sum(this%divu_y(:,i,j,k)*FY(i,j:j+1,k))+&
               &              sum(this%divu_z(:,i,j,k)*FZ(i,j,k:k+1))
            end do
         end do
      end do
      ! Sync it
      call this%cfg%sync(drhoUdt)
      
      ! Flux of rhoV
      do kk=this%cfg%kmin_,this%cfg%kmax_+1
         do jj=this%cfg%jmin_,this%cfg%jmax_+1
            do ii=this%cfg%imin_,this%cfg%imax_+1
               ! Fluxes on x-face
               i=ii; j=jj; k=kk
               FX(i,j,k)=-sum(this%itpv_x(:,i,j,k)*this%V(i-1:i,j,k))*sum(this%itpu_y(:,i,j,k)*this%rhoU(i,j-1:j,k)) &
               &         +sum(this%itp_xy(:,:,i,j,k)*this%visc(i-1:i,j-1:j,k))*(sum(this%grdv_x(:,i,j,k)*this%V(i-1:i,j,k))+sum(this%grdu_y(:,i,j,k)*this%U(i,j-1:j,k)))
               ! Fluxes on y-face
               i=ii-1; j=jj-1; k=kk-1
               FY(i,j,k)=-sum(this%itpv_y(:,i,j,k)*this%V(i,j:j+1,k))*sum(this%itpv_y(:,i,j,k)*this%rhoV(i,j:j+1,k)) &
               &         +this%visc(i,j,k)*(sum(this%grdv_y(:,i,j,k)*this%V(i,j:j+1,k))+sum(this%grdv_y(:,i,j,k)*this%V(i,j:j+1,k)) &
               &         -2.0_WP/3.0_WP*(sum(this%divp_x(:,i,j,k)*this%U(i:i+1,j,k))+sum(this%divp_y(:,i,j,k)*this%V(i,j:j+1,k))+sum(this%divp_z(:,i,j,k)*this%W(i,j,k:k+1)))) &
               &         -this%P(i,j,k)
               ! Fluxes on z-face
               i=ii; j=jj; k=kk
               FZ(i,j,k)=-sum(this%itpv_z(:,i,j,k)*this%V(i,j,k-1:k))*sum(this%itpw_y(:,i,j,k)*this%rhoW(i,j-1:j,k)) &
               &         +sum(this%itp_yz(:,:,i,j,k)*this%visc(i,j-1:j,k-1:k))*(sum(this%grdv_z(:,i,j,k)*this%V(i,j,k-1:k))+sum(this%grdw_y(:,i,j,k)*this%W(i,j-1:j,k)))
            end do
         end do
      end do
      ! Time derivative of rhoV
      do k=this%cfg%kmin_,this%cfg%kmax_
         do j=this%cfg%jmin_,this%cfg%jmax_
            do i=this%cfg%imin_,this%cfg%imax_
               drhoVdt(i,j,k)=sum(this%divv_x(:,i,j,k)*FX(i:i+1,j,k))+&
               &              sum(this%divv_y(:,i,j,k)*FY(i,j-1:j,k))+&
               &              sum(this%divv_z(:,i,j,k)*FZ(i,j,k:k+1))
            end do
         end do
      end do
      ! Sync it
      call this%cfg%sync(drhoVdt)
      
      ! Flux of rhoW
      do kk=this%cfg%kmin_,this%cfg%kmax_+1
         do jj=this%cfg%jmin_,this%cfg%jmax_+1
            do ii=this%cfg%imin_,this%cfg%imax_+1
               ! Fluxes on x-face
               i=ii; j=jj; k=kk
               FX(i,j,k)=-sum(this%itpw_x(:,i,j,k)*this%W(i-1:i,j,k))*sum(this%itpu_z(:,i,j,k)*this%rhoU(i,j,k-1:k)) &
               &         +sum(this%itp_xz(:,:,i,j,k)*this%visc(i-1:i,j,k-1:k))*(sum(this%grdw_x(:,i,j,k)*this%W(i-1:i,j,k))+sum(this%grdu_z(:,i,j,k)*this%U(i,j,k-1:k)))
               ! Fluxes on y-face
               i=ii; j=jj; k=kk
               FY(i,j,k)=-sum(this%itpw_y(:,i,j,k)*this%W(i,j-1:j,k))*sum(this%itpv_z(:,i,j,k)*this%rhoV(i,j,k-1:k)) &
               &         +sum(this%itp_yz(:,:,i,j,k)*this%visc(i,j-1:j,k-1:k))*(sum(this%grdw_y(:,i,j,k)*this%W(i,j-1:j,k))+sum(this%grdv_z(:,i,j,k)*this%V(i,j,k-1:k)))
               ! Fluxes on z-face
               i=ii-1; j=jj-1; k=kk-1
               FZ(i,j,k)=-sum(this%itpw_z(:,i,j,k)*this%W(i,j,k:k+1))*sum(this%itpw_z(:,i,j,k)*this%rhoW(i,j,k:k+1)) &
               &         +this%visc(i,j,k)*(sum(this%grdw_z(:,i,j,k)*this%W(i,j,k:k+1))+sum(this%grdw_z(:,i,j,k)*this%W(i,j,k:k+1)) &
               &         -2.0_WP/3.0_WP*(sum(this%divp_x(:,i,j,k)*this%U(i:i+1,j,k))+sum(this%divp_y(:,i,j,k)*this%V(i,j:j+1,k))+sum(this%divp_z(:,i,j,k)*this%W(i,j,k:k+1)))) &
               &         -this%P(i,j,k)
            end do
         end do
      end do
      ! Time derivative of rhoW
      do k=this%cfg%kmin_,this%cfg%kmax_
         do j=this%cfg%jmin_,this%cfg%jmax_
            do i=this%cfg%imin_,this%cfg%imax_
               drhoWdt(i,j,k)=sum(this%divw_x(:,i,j,k)*FX(i:i+1,j,k))+&
               &              sum(this%divw_y(:,i,j,k)*FY(i,j:j+1,k))+&
               &              sum(this%divw_z(:,i,j,k)*FZ(i,j,k-1:k))
            end do
         end do
      end do
      ! Sync it
      call this%cfg%sync(drhoWdt)
      
      ! Deallocate flux arrays
      deallocate(FX,FY,FZ)
      
   end subroutine get_dmomdt
   
   
   !> Calculate the velocity divergence based on rhoU/rhoV/rhoW - drhodt is provided
   subroutine get_div(this,drhodt)
      implicit none
      class(lowmach), intent(inout) :: this
      real(WP), dimension(this%cfg%imino_:,this%cfg%jmino_:,this%cfg%kmino_:), intent(in) :: drhodt      !< Needs to be (imino_:imaxo_,jmino_:jmaxo_,kmino_:kmaxo_)
      integer :: i,j,k
      do k=this%cfg%kmin_,this%cfg%kmax_
         do j=this%cfg%jmin_,this%cfg%jmax_
            do i=this%cfg%imin_,this%cfg%imax_
               this%div(i,j,k)=drhodt(i,j,k)+sum(this%divp_x(:,i,j,k)*this%rhoU(i:i+1,j,k))+&
               &                             sum(this%divp_y(:,i,j,k)*this%rhoV(i,j:j+1,k))+&
               &                             sum(this%divp_z(:,i,j,k)*this%rhoW(i,j,k:k+1))
            end do
         end do
      end do
      ! Sync it
      call this%cfg%sync(this%div)
   end subroutine get_div
   
   
   !> Calculate the pressure gradient based on P
   subroutine get_pgrad(this,P,Pgradx,Pgrady,Pgradz)
      implicit none
      class(lowmach), intent(inout) :: this
      real(WP), dimension(this%cfg%imino_:,this%cfg%jmino_:,this%cfg%kmino_:), intent(in)  :: P      !< Needs to be (imino_:imaxo_,jmino_:jmaxo_,kmino_:kmaxo_)
      real(WP), dimension(this%cfg%imino_:,this%cfg%jmino_:,this%cfg%kmino_:), intent(out) :: Pgradx !< Needs to be (imino_:imaxo_,jmino_:jmaxo_,kmino_:kmaxo_)
      real(WP), dimension(this%cfg%imino_:,this%cfg%jmino_:,this%cfg%kmino_:), intent(out) :: Pgrady !< Needs to be (imino_:imaxo_,jmino_:jmaxo_,kmino_:kmaxo_)
      real(WP), dimension(this%cfg%imino_:,this%cfg%jmino_:,this%cfg%kmino_:), intent(out) :: Pgradz !< Needs to be (imino_:imaxo_,jmino_:jmaxo_,kmino_:kmaxo_)
      integer :: i,j,k
      do k=this%cfg%kmin_,this%cfg%kmax_
         do j=this%cfg%jmin_,this%cfg%jmax_
            do i=this%cfg%imin_,this%cfg%imax_
               Pgradx(i,j,k)=sum(this%divu_x(:,i,j,k)*P(i-1:i,j,k))
               Pgrady(i,j,k)=sum(this%divv_y(:,i,j,k)*P(i,j-1:j,k))
               Pgradz(i,j,k)=sum(this%divw_z(:,i,j,k)*P(i,j,k-1:k))
            end do
         end do
      end do
      ! Sync it
      call this%cfg%sync(Pgradx)
      call this%cfg%sync(Pgrady)
      call this%cfg%sync(Pgradz)
   end subroutine get_pgrad
<<<<<<< HEAD


   !> Calculate divergence of stress based on U/V/W/P (needed by LPT class)
   subroutine get_div_stress(this,divx,divy,divz)
      implicit none
      class(lowmach), intent(inout) :: this
      real(WP), dimension(this%cfg%imino_:,this%cfg%jmino_:,this%cfg%kmino_:), intent(out) :: divx !< Needs to be (imino_:imaxo_,jmino_:jmaxo_,kmino_:kmaxo_)
      real(WP), dimension(this%cfg%imino_:,this%cfg%jmino_:,this%cfg%kmino_:), intent(out) :: divy !< Needs to be (imino_:imaxo_,jmino_:jmaxo_,kmino_:kmaxo_)
      real(WP), dimension(this%cfg%imino_:,this%cfg%jmino_:,this%cfg%kmino_:), intent(out) :: divz !< Needs to be (imino_:imaxo_,jmino_:jmaxo_,kmino_:kmaxo_)
      integer :: i,j,k,ii,jj,kk
      real(WP), dimension(:,:,:), allocatable :: FX,FY,FZ
      
      ! Allocate flux arrays
      allocate(FX(this%cfg%imino_:this%cfg%imaxo_,this%cfg%jmino_:this%cfg%jmaxo_,this%cfg%kmino_:this%cfg%kmaxo_))
      allocate(FY(this%cfg%imino_:this%cfg%imaxo_,this%cfg%jmino_:this%cfg%jmaxo_,this%cfg%kmino_:this%cfg%kmaxo_))
      allocate(FZ(this%cfg%imino_:this%cfg%imaxo_,this%cfg%jmino_:this%cfg%jmaxo_,this%cfg%kmino_:this%cfg%kmaxo_))
      
      ! Stress tensor in X
      do kk=this%cfg%kmin_,this%cfg%kmax_+1
         do jj=this%cfg%jmin_,this%cfg%jmax_+1
            do ii=this%cfg%imin_,this%cfg%imax_+1
               ! Fluxes on x-face
               i=ii-1; j=jj-1; k=kk-1
               FX(i,j,k)=+this%visc(i,j,k)*(sum(this%grdu_x(:,i,j,k)*this%U(i:i+1,j,k))+sum(this%grdu_x(:,i,j,k)*this%U(i:i+1,j,k)) &
               &         -2.0_WP/3.0_WP*(sum(this%divp_x(:,i,j,k)*this%U(i:i+1,j,k))+sum(this%divp_y(:,i,j,k)*this%V(i,j:j+1,k))+sum(this%divp_z(:,i,j,k)*this%W(i,j,k:k+1)))) &
               &         -this%P(i,j,k)
               ! Fluxes on y-face
               i=ii; j=jj; k=kk
               FY(i,j,k)=+sum(this%itp_xy(:,:,i,j,k)*this%visc(i-1:i,j-1:j,k))*(sum(this%grdu_y(:,i,j,k)*this%U(i,j-1:j,k))+sum(this%grdv_x(:,i,j,k)*this%V(i-1:i,j,k)))
               ! Fluxes on z-face
               i=ii; j=jj; k=kk
               FZ(i,j,k)=+sum(this%itp_xz(:,:,i,j,k)*this%visc(i-1:i,j,k-1:k))*(sum(this%grdu_z(:,i,j,k)*this%U(i,j,k-1:k))+sum(this%grdw_x(:,i,j,k)*this%W(i-1:i,j,k)))
            end do
         end do
      end do
      ! Divergence of X stress
      do k=this%cfg%kmin_,this%cfg%kmax_
         do j=this%cfg%jmin_,this%cfg%jmax_
            do i=this%cfg%imin_,this%cfg%imax_
               divx(i,j,k)=sum(this%divu_x(:,i,j,k)*FX(i-1:i,j,k))+&
               &           sum(this%divu_y(:,i,j,k)*FY(i,j:j+1,k))+&
               &           sum(this%divu_z(:,i,j,k)*FZ(i,j,k:k+1))
            end do
         end do
      end do
      ! Sync it
      call this%cfg%sync(divx)
      
      ! Stress tensor in Y
      do kk=this%cfg%kmin_,this%cfg%kmax_+1
         do jj=this%cfg%jmin_,this%cfg%jmax_+1
            do ii=this%cfg%imin_,this%cfg%imax_+1
               ! Fluxes on x-face
               i=ii; j=jj; k=kk
               FX(i,j,k)=+sum(this%itp_xy(:,:,i,j,k)*this%visc(i-1:i,j-1:j,k))*(sum(this%grdv_x(:,i,j,k)*this%V(i-1:i,j,k))+sum(this%grdu_y(:,i,j,k)*this%U(i,j-1:j,k)))
               ! Fluxes on y-face
               i=ii-1; j=jj-1; k=kk-1
               FY(i,j,k)=+this%visc(i,j,k)*(sum(this%grdv_y(:,i,j,k)*this%V(i,j:j+1,k))+sum(this%grdv_y(:,i,j,k)*this%V(i,j:j+1,k)) &
               &         -2.0_WP/3.0_WP*(sum(this%divp_x(:,i,j,k)*this%U(i:i+1,j,k))+sum(this%divp_y(:,i,j,k)*this%V(i,j:j+1,k))+sum(this%divp_z(:,i,j,k)*this%W(i,j,k:k+1)))) &
               &         -this%P(i,j,k)
               ! Fluxes on z-face
               i=ii; j=jj; k=kk
               FZ(i,j,k)=+sum(this%itp_yz(:,:,i,j,k)*this%visc(i,j-1:j,k-1:k))*(sum(this%grdv_z(:,i,j,k)*this%V(i,j,k-1:k))+sum(this%grdw_y(:,i,j,k)*this%W(i,j-1:j,k)))
            end do
         end do
      end do
      ! Divergence of Y stress
      do k=this%cfg%kmin_,this%cfg%kmax_
         do j=this%cfg%jmin_,this%cfg%jmax_
            do i=this%cfg%imin_,this%cfg%imax_
               divy(i,j,k)=sum(this%divv_x(:,i,j,k)*FX(i:i+1,j,k))+&
               &           sum(this%divv_y(:,i,j,k)*FY(i,j-1:j,k))+&
               &           sum(this%divv_z(:,i,j,k)*FZ(i,j,k:k+1))
            end do
         end do
      end do
      ! Sync it
      call this%cfg%sync(divy)
      
      ! Stress tensor in Z
      do kk=this%cfg%kmin_,this%cfg%kmax_+1
         do jj=this%cfg%jmin_,this%cfg%jmax_+1
            do ii=this%cfg%imin_,this%cfg%imax_+1
               ! Fluxes on x-face
               i=ii; j=jj; k=kk
               FX(i,j,k)=+sum(this%itp_xz(:,:,i,j,k)*this%visc(i-1:i,j,k-1:k))*(sum(this%grdw_x(:,i,j,k)*this%W(i-1:i,j,k))+sum(this%grdu_z(:,i,j,k)*this%U(i,j,k-1:k)))
               ! Fluxes on y-face
               i=ii; j=jj; k=kk
               FY(i,j,k)=-+sum(this%itp_yz(:,:,i,j,k)*this%visc(i,j-1:j,k-1:k))*(sum(this%grdw_y(:,i,j,k)*this%W(i,j-1:j,k))+sum(this%grdv_z(:,i,j,k)*this%V(i,j,k-1:k)))
               ! Fluxes on z-face
               i=ii-1; j=jj-1; k=kk-1
               FZ(i,j,k)=+this%visc(i,j,k)*(sum(this%grdw_z(:,i,j,k)*this%W(i,j,k:k+1))+sum(this%grdw_z(:,i,j,k)*this%W(i,j,k:k+1)) &
               &         -2.0_WP/3.0_WP*(sum(this%divp_x(:,i,j,k)*this%U(i:i+1,j,k))+sum(this%divp_y(:,i,j,k)*this%V(i,j:j+1,k))+sum(this%divp_z(:,i,j,k)*this%W(i,j,k:k+1)))) &
               &         -this%P(i,j,k)
            end do
         end do
      end do
      ! Divergence in Z
      do k=this%cfg%kmin_,this%cfg%kmax_
         do j=this%cfg%jmin_,this%cfg%jmax_
            do i=this%cfg%imin_,this%cfg%imax_
               divz(i,j,k)=sum(this%divw_x(:,i,j,k)*FX(i:i+1,j,k))+&
               &           sum(this%divw_y(:,i,j,k)*FY(i,j:j+1,k))+&
               &           sum(this%divw_z(:,i,j,k)*FZ(i,j,k-1:k))
            end do
         end do
      end do
      ! Sync it
      call this%cfg%sync(divz)
      
      ! Deallocate flux arrays
      deallocate(FX,FY,FZ)
      
    end subroutine get_div_stress


    !> Calculate vorticity vector
    subroutine get_vorticity(this,vort)
      use messager, only: die
      implicit none
      class(lowmach), intent(inout) :: this
      real(WP), dimension(1:,this%cfg%imino_:,this%cfg%jmino_:,this%cfg%kmino_:), intent(out) :: vort  !< Needs to be (1:3,imino_:imaxo_,jmino_:jmaxo_,kmino_:kmaxo_)
      integer :: i,j,k
      real(WP), dimension(:,:,:), allocatable :: dudy,dudz,dvdx,dvdz,dwdx,dwdy

      ! Check vort's first two dimensions
      if (size(vort,dim=1).ne.3) call die('[lowmach get_vorticity] vort should be of size (1:3,imino_:imaxo_,jmino_:jmaxo_,kmino_:kmaxo_)')

      ! Allocate velocity gradient components
      allocate(dudy(this%cfg%imino_:this%cfg%imaxo_,this%cfg%jmino_:this%cfg%jmaxo_,this%cfg%kmino_:this%cfg%kmaxo_))
      allocate(dudz(this%cfg%imino_:this%cfg%imaxo_,this%cfg%jmino_:this%cfg%jmaxo_,this%cfg%kmino_:this%cfg%kmaxo_))
      allocate(dvdx(this%cfg%imino_:this%cfg%imaxo_,this%cfg%jmino_:this%cfg%jmaxo_,this%cfg%kmino_:this%cfg%kmaxo_))
      allocate(dvdz(this%cfg%imino_:this%cfg%imaxo_,this%cfg%jmino_:this%cfg%jmaxo_,this%cfg%kmino_:this%cfg%kmaxo_))
      allocate(dwdx(this%cfg%imino_:this%cfg%imaxo_,this%cfg%jmino_:this%cfg%jmaxo_,this%cfg%kmino_:this%cfg%kmaxo_))
      allocate(dwdy(this%cfg%imino_:this%cfg%imaxo_,this%cfg%jmino_:this%cfg%jmaxo_,this%cfg%kmino_:this%cfg%kmaxo_))

      ! Calculate components of the velocity gradient at their natural locations with an extra cell for interpolation
      do k=this%cfg%kmin_,this%cfg%kmax_+1
         do j=this%cfg%jmin_,this%cfg%jmax_+1
            do i=this%cfg%imin_,this%cfg%imax_+1
               dudy(i,j,k)=sum(this%grdu_y(:,i,j,k)*this%U(i,j-1:j,k))
               dudz(i,j,k)=sum(this%grdu_z(:,i,j,k)*this%U(i,j,k-1:k))
               dvdx(i,j,k)=sum(this%grdv_x(:,i,j,k)*this%V(i-1:i,j,k))
               dvdz(i,j,k)=sum(this%grdv_z(:,i,j,k)*this%V(i,j,k-1:k))
               dwdx(i,j,k)=sum(this%grdw_x(:,i,j,k)*this%W(i-1:i,j,k))
               dwdy(i,j,k)=sum(this%grdw_y(:,i,j,k)*this%W(i,j-1:j,k))
            end do
         end do
      end do

      ! Interpolate off-diagonal components of the velocity gradient to the cell center
      do k=this%cfg%kmin_,this%cfg%kmax_
         do j=this%cfg%jmin_,this%cfg%jmax_
            do i=this%cfg%imin_,this%cfg%imax_
               vort(1,i,j,k)=0.25_WP*(sum(dwdy(i,j:j+1,k:k+1))-sum(dvdz(i,j:j+1,k:k+1)))
               vort(2,i,j,k)=0.25_WP*(sum(dudz(i:i+1,j,k:k+1))-sum(dwdx(i:i+1,j,k:k+1)))
               vort(3,i,j,k)=0.25_WP*(sum(dvdx(i:i+1,j:j+1,k))-sum(dudy(i:i+1,j:j+1,k)))
            end do
         end do
      end do

      ! Ensure zero in walls
      do k=this%cfg%kmino_,this%cfg%kmaxo_
         do j=this%cfg%jmino_,this%cfg%jmaxo_
            do i=this%cfg%imino_,this%cfg%imaxo_
               if (this%mask(i,j,k).eq.1) vort(:,i,j,k)=0.0_WP
            end do
         end do
      end do

      ! Sync it
      call this%cfg%sync(vort)

      ! Deallocate velocity gradient storage
      deallocate(dudy,dudz,dvdx,dvdz,dwdx,dwdy)

   end subroutine get_vorticity
=======
>>>>>>> e21b0b1e
   
   
   !> Divide momentum by rho to form velocity
   subroutine rho_divide(this)
      implicit none
      class(lowmach), intent(inout) :: this
      integer :: i,j,k
      do k=this%cfg%kmin_,this%cfg%kmax_
         do j=this%cfg%jmin_,this%cfg%jmax_
            do i=this%cfg%imin_,this%cfg%imax_
               this%U(i,j,k)=this%rhoU(i,j,k)/sum(this%itpr_x(:,i,j,k)*this%rho(i-1:i,j,k))
               this%V(i,j,k)=this%rhoV(i,j,k)/sum(this%itpr_y(:,i,j,k)*this%rho(i,j-1:j,k))
               this%W(i,j,k)=this%rhoW(i,j,k)/sum(this%itpr_z(:,i,j,k)*this%rho(i,j,k-1:k))
            end do
         end do
      end do
      ! Sync it
      call this%cfg%sync(this%U)
      call this%cfg%sync(this%V)
      call this%cfg%sync(this%W)
   end subroutine rho_divide
   
   
   !> Multiply velocity by rho to form momentum
   subroutine rho_multiply(this)
      implicit none
      class(lowmach), intent(inout) :: this
      integer :: i,j,k
      do k=this%cfg%kmin_,this%cfg%kmax_
         do j=this%cfg%jmin_,this%cfg%jmax_
            do i=this%cfg%imin_,this%cfg%imax_
               this%rhoU(i,j,k)=this%U(i,j,k)*sum(this%itpr_x(:,i,j,k)*this%rho(i-1:i,j,k))
               this%rhoV(i,j,k)=this%V(i,j,k)*sum(this%itpr_y(:,i,j,k)*this%rho(i,j-1:j,k))
               this%rhoW(i,j,k)=this%W(i,j,k)*sum(this%itpr_z(:,i,j,k)*this%rho(i,j,k-1:k))
            end do
         end do
      end do
      ! Sync it
      call this%cfg%sync(this%rhoU)
      call this%cfg%sync(this%rhoV)
      call this%cfg%sync(this%rhoW)
   end subroutine rho_multiply
   
   
   !> Calculate the interpolated velocity, including overlap and ghosts
   subroutine interp_vel(this,Ui,Vi,Wi)
      implicit none
      class(lowmach), intent(inout) :: this
      real(WP), dimension(this%cfg%imino_:,this%cfg%jmino_:,this%cfg%kmino_:), intent(out) :: Ui !< Needs to be (imino_:imaxo_,jmino_:jmaxo_,kmino_:kmaxo_)
      real(WP), dimension(this%cfg%imino_:,this%cfg%jmino_:,this%cfg%kmino_:), intent(out) :: Vi !< Needs to be (imino_:imaxo_,jmino_:jmaxo_,kmino_:kmaxo_)
      real(WP), dimension(this%cfg%imino_:,this%cfg%jmino_:,this%cfg%kmino_:), intent(out) :: Wi !< Needs to be (imino_:imaxo_,jmino_:jmaxo_,kmino_:kmaxo_)
      integer :: i,j,k
      ! Calculate as far as possible each component
      do k=this%cfg%kmino_,this%cfg%kmaxo_
         do j=this%cfg%jmino_,this%cfg%jmaxo_
            do i=this%cfg%imino_,this%cfg%imaxo_-1
               Ui(i,j,k)=sum(this%itpu_x(:,i,j,k)*this%U(i:i+1,j,k))
            end do
         end do
      end do
      do k=this%cfg%kmino_,this%cfg%kmaxo_
         do j=this%cfg%jmino_,this%cfg%jmaxo_-1
            do i=this%cfg%imino_,this%cfg%imaxo_
               Vi(i,j,k)=sum(this%itpv_y(:,i,j,k)*this%V(i,j:j+1,k))
            end do
         end do
      end do
      do k=this%cfg%kmino_,this%cfg%kmaxo_-1
         do j=this%cfg%jmino_,this%cfg%jmaxo_
            do i=this%cfg%imino_,this%cfg%imaxo_
               Wi(i,j,k)=sum(this%itpw_z(:,i,j,k)*this%W(i,j,k:k+1))
            end do
         end do
      end do
      ! Add last layer in each direction
      if (.not.this%cfg%xper.and.this%cfg%iproc.eq.this%cfg%npx) Ui(this%cfg%imaxo,:,:)=this%U(this%cfg%imaxo,:,:)
      if (.not.this%cfg%yper.and.this%cfg%jproc.eq.this%cfg%npy) Vi(:,this%cfg%jmaxo,:)=this%V(:,this%cfg%jmaxo,:)
      if (.not.this%cfg%zper.and.this%cfg%kproc.eq.this%cfg%npz) Wi(:,:,this%cfg%kmaxo)=this%W(:,:,this%cfg%kmaxo)
      ! Sync it
      call this%cfg%sync(Ui)
      call this%cfg%sync(Vi)
      call this%cfg%sync(Wi)
   end subroutine interp_vel
   
   
   !> Calculate the deviatoric part of the strain rate tensor from U/V/W
   !> 1: du/dx-div/3
   !> 2: dv/dy-div/3
   !> 3: dw/dz-div/3
   !> 4: (du/dy+dv/dx)/2
   !> 5: (dv/dz+dw/dy)/2
   !> 6: (dw/dx+du/dz)/2
   subroutine get_strainrate(this,SR)
      use messager, only: die
      implicit none
      class(lowmach), intent(inout) :: this
      real(WP), dimension(1:,this%cfg%imino_:,this%cfg%jmino_:,this%cfg%kmino_:), intent(out) :: SR  !< Needs to be (1:6,imino_:imaxo_,jmino_:jmaxo_,kmino_:kmaxo_)
      real(WP), dimension(:,:,:), allocatable :: dudy,dudz,dvdx,dvdz,dwdx,dwdy
      real(WP) :: div
      integer :: i,j,k
      
      ! Check SR's first dimension
      if (size(SR,dim=1).ne.6) call die('[lowmach get_strainrate] SR should be of size (1:6,imino_:imaxo_,jmino_:jmaxo_,kmino_:kmaxo_)')
      
      ! Compute dudx, dvdy, and dwdz first
	   do k=this%cfg%kmin_,this%cfg%kmax_
         do j=this%cfg%jmin_,this%cfg%jmax_
            do i=this%cfg%imin_,this%cfg%imax_
               SR(1,i,j,k)=sum(this%grdu_x(:,i,j,k)*this%U(i:i+1,j,k))
               SR(2,i,j,k)=sum(this%grdv_y(:,i,j,k)*this%V(i,j:j+1,k))
               SR(3,i,j,k)=sum(this%grdw_z(:,i,j,k)*this%W(i,j,k:k+1))
               div=sum(SR(1:3,i,j,k))/3.0_WP
               SR(1,i,j,k)=SR(1,i,j,k)-div
               SR(2,i,j,k)=SR(2,i,j,k)-div
               SR(3,i,j,k)=SR(3,i,j,k)-div
            end do
         end do
      end do
      
      ! Allocate velocity gradient components
      allocate(dudy(this%cfg%imino_:this%cfg%imaxo_,this%cfg%jmino_:this%cfg%jmaxo_,this%cfg%kmino_:this%cfg%kmaxo_))
      allocate(dudz(this%cfg%imino_:this%cfg%imaxo_,this%cfg%jmino_:this%cfg%jmaxo_,this%cfg%kmino_:this%cfg%kmaxo_))
      allocate(dvdx(this%cfg%imino_:this%cfg%imaxo_,this%cfg%jmino_:this%cfg%jmaxo_,this%cfg%kmino_:this%cfg%kmaxo_))
      allocate(dvdz(this%cfg%imino_:this%cfg%imaxo_,this%cfg%jmino_:this%cfg%jmaxo_,this%cfg%kmino_:this%cfg%kmaxo_))
      allocate(dwdx(this%cfg%imino_:this%cfg%imaxo_,this%cfg%jmino_:this%cfg%jmaxo_,this%cfg%kmino_:this%cfg%kmaxo_))
      allocate(dwdy(this%cfg%imino_:this%cfg%imaxo_,this%cfg%jmino_:this%cfg%jmaxo_,this%cfg%kmino_:this%cfg%kmaxo_))
      
      ! Calculate components of the velocity gradient at their natural locations with an extra cell for interpolation
	   do k=this%cfg%kmin_,this%cfg%kmax_+1
         do j=this%cfg%jmin_,this%cfg%jmax_+1
            do i=this%cfg%imin_,this%cfg%imax_+1
               dudy(i,j,k)=sum(this%grdu_y(:,i,j,k)*this%U(i,j-1:j,k))
               dudz(i,j,k)=sum(this%grdu_z(:,i,j,k)*this%U(i,j,k-1:k))
               dvdx(i,j,k)=sum(this%grdv_x(:,i,j,k)*this%V(i-1:i,j,k))
               dvdz(i,j,k)=sum(this%grdv_z(:,i,j,k)*this%V(i,j,k-1:k))
               dwdx(i,j,k)=sum(this%grdw_x(:,i,j,k)*this%W(i-1:i,j,k))
               dwdy(i,j,k)=sum(this%grdw_y(:,i,j,k)*this%W(i,j-1:j,k))
            end do
         end do
      end do
      
      ! Interpolate off-diagonal components of the velocity gradient to the cell center and store strain rate
	   do k=this%cfg%kmin_,this%cfg%kmax_
         do j=this%cfg%jmin_,this%cfg%jmax_
            do i=this%cfg%imin_,this%cfg%imax_
               SR(4,i,j,k)=0.125_WP*(sum(dudy(i:i+1,j:j+1,k    ))+sum(dvdx(i:i+1,j:j+1,k    )))
               SR(5,i,j,k)=0.125_WP*(sum(dvdz(i    ,j:j+1,k:k+1))+sum(dwdy(i    ,j:j+1,k:k+1)))
               SR(6,i,j,k)=0.125_WP*(sum(dwdx(i:i+1,j    ,k:k+1))+sum(dudz(i:i+1,j    ,k:k+1)))
            end do
         end do
      end do
      
      ! Apply a Neumann condition in non-periodic directions
	   if (.not.this%cfg%xper) then
         if (this%cfg%iproc.eq.1)            SR(:,this%cfg%imin-1,:,:)=SR(:,this%cfg%imin,:,:)
         if (this%cfg%iproc.eq.this%cfg%npx) SR(:,this%cfg%imax+1,:,:)=SR(:,this%cfg%imax,:,:)
      end if
      if (.not.this%cfg%yper) then
         if (this%cfg%jproc.eq.1)            SR(:,:,this%cfg%jmin-1,:)=SR(:,:,this%cfg%jmin,:)
         if (this%cfg%jproc.eq.this%cfg%npy) SR(:,:,this%cfg%jmax+1,:)=SR(:,:,this%cfg%jmax,:)
      end if
      if (.not.this%cfg%zper) then
         if (this%cfg%kproc.eq.1)            SR(:,:,:,this%cfg%kmin-1)=SR(:,:,:,this%cfg%kmin)
         if (this%cfg%kproc.eq.this%cfg%npz) SR(:,:,:,this%cfg%kmax+1)=SR(:,:,:,this%cfg%kmax)
      end if
      
      ! Ensure zero in walls
	   do k=this%cfg%kmino_,this%cfg%kmaxo_
         do j=this%cfg%jmino_,this%cfg%jmaxo_
            do i=this%cfg%imino_,this%cfg%imaxo_
               if (this%mask(i,j,k).eq.1) SR(:,i,j,k)=0.0_WP
            end do
         end do
      end do
      
      ! Sync it
	   call this%cfg%sync(SR)
      
      ! Deallocate velocity gradient storage
	   deallocate(dudy,dudz,dvdx,dvdz,dwdx,dwdy)
      
   end subroutine get_strainrate

   
   !> Calculate the velocity gradient tensor from U/V/W
   !> Note that gradu(i,j)=duj/dxi
   subroutine get_gradu(this,gradu)
      use messager, only: die
      implicit none
      class(lowmach), intent(inout) :: this
      real(WP), dimension(1:,1:,this%cfg%imino_:,this%cfg%jmino_:,this%cfg%kmino_:), intent(out) :: gradu  !< Needs to be (1:3,1:3,imino_:imaxo_,jmino_:jmaxo_,kmino_:kmaxo_)
      integer :: i,j,k
      real(WP), dimension(:,:,:), allocatable :: dudy,dudz,dvdx,dvdz,dwdx,dwdy
      
      ! Check gradu's first two dimensions
	   if (size(gradu,dim=1).ne.3.or.size(gradu,dim=2).ne.3) call die('[lowmach get_gradu] gradu should be of size (1:3,1:3,imino_:imaxo_,jmino_:jmaxo_,kmino_:kmaxo_)')
      
      ! Compute dudx, dvdy, and dwdz first
	   do k=this%cfg%kmin_,this%cfg%kmax_
         do j=this%cfg%jmin_,this%cfg%jmax_
            do i=this%cfg%imin_,this%cfg%imax_
               gradu(1,1,i,j,k)=sum(this%grdu_x(:,i,j,k)*this%U(i:i+1,j,k))
               gradu(2,2,i,j,k)=sum(this%grdv_y(:,i,j,k)*this%V(i,j:j+1,k))
               gradu(3,3,i,j,k)=sum(this%grdw_z(:,i,j,k)*this%W(i,j,k:k+1))
            end do
         end do
      end do
      
      ! Allocate velocity gradient components
	   allocate(dudy(this%cfg%imino_:this%cfg%imaxo_,this%cfg%jmino_:this%cfg%jmaxo_,this%cfg%kmino_:this%cfg%kmaxo_))
      allocate(dudz(this%cfg%imino_:this%cfg%imaxo_,this%cfg%jmino_:this%cfg%jmaxo_,this%cfg%kmino_:this%cfg%kmaxo_))
      allocate(dvdx(this%cfg%imino_:this%cfg%imaxo_,this%cfg%jmino_:this%cfg%jmaxo_,this%cfg%kmino_:this%cfg%kmaxo_))
      allocate(dvdz(this%cfg%imino_:this%cfg%imaxo_,this%cfg%jmino_:this%cfg%jmaxo_,this%cfg%kmino_:this%cfg%kmaxo_))
      allocate(dwdx(this%cfg%imino_:this%cfg%imaxo_,this%cfg%jmino_:this%cfg%jmaxo_,this%cfg%kmino_:this%cfg%kmaxo_))
      allocate(dwdy(this%cfg%imino_:this%cfg%imaxo_,this%cfg%jmino_:this%cfg%jmaxo_,this%cfg%kmino_:this%cfg%kmaxo_))
      
      ! Calculate components of the velocity gradient at their natural locations with an extra cell for interpolation
	   do k=this%cfg%kmin_,this%cfg%kmax_+1
         do j=this%cfg%jmin_,this%cfg%jmax_+1
            do i=this%cfg%imin_,this%cfg%imax_+1
               dudy(i,j,k)=sum(this%grdu_y(:,i,j,k)*this%U(i,j-1:j,k))
               dudz(i,j,k)=sum(this%grdu_z(:,i,j,k)*this%U(i,j,k-1:k))
               dvdx(i,j,k)=sum(this%grdv_x(:,i,j,k)*this%V(i-1:i,j,k))
               dvdz(i,j,k)=sum(this%grdv_z(:,i,j,k)*this%V(i,j,k-1:k))
               dwdx(i,j,k)=sum(this%grdw_x(:,i,j,k)*this%W(i-1:i,j,k))
               dwdy(i,j,k)=sum(this%grdw_y(:,i,j,k)*this%W(i,j-1:j,k))
            end do
         end do
      end do
      
      ! Interpolate off-diagonal components of the velocity gradient to the cell center
	   do k=this%cfg%kmin_,this%cfg%kmax_
         do j=this%cfg%jmin_,this%cfg%jmax_
            do i=this%cfg%imin_,this%cfg%imax_
               gradu(2,1,i,j,k)=0.25_WP*sum(dudy(i:i+1,j:j+1,k))
               gradu(3,1,i,j,k)=0.25_WP*sum(dudz(i:i+1,j,k:k+1))
               gradu(1,2,i,j,k)=0.25_WP*sum(dvdx(i:i+1,j:j+1,k))
               gradu(3,2,i,j,k)=0.25_WP*sum(dvdz(i,j:j+1,k:k+1))
               gradu(1,3,i,j,k)=0.25_WP*sum(dwdx(i:i+1,j,k:k+1))
               gradu(2,3,i,j,k)=0.25_WP*sum(dwdy(i,j:j+1,k:k+1))
            end do
         end do
      end do
      
      ! Apply a Neumann condition in non-periodic directions
	   if (.not.this%cfg%xper) then
         if (this%cfg%iproc.eq.1)            gradu(:,:,this%cfg%imin-1,:,:)=gradu(:,:,this%cfg%imin,:,:)
         if (this%cfg%iproc.eq.this%cfg%npx) gradu(:,:,this%cfg%imax+1,:,:)=gradu(:,:,this%cfg%imax,:,:)
      end if
      if (.not.this%cfg%yper) then
         if (this%cfg%jproc.eq.1)            gradu(:,:,:,this%cfg%jmin-1,:)=gradu(:,:,:,this%cfg%jmin,:)
         if (this%cfg%jproc.eq.this%cfg%npy) gradu(:,:,:,this%cfg%jmax+1,:)=gradu(:,:,:,this%cfg%jmax,:)
      end if
      if (.not.this%cfg%zper) then
         if (this%cfg%kproc.eq.1)            gradu(:,:,:,:,this%cfg%kmin-1)=gradu(:,:,:,:,this%cfg%kmin)
         if (this%cfg%kproc.eq.this%cfg%npz) gradu(:,:,:,:,this%cfg%kmax+1)=gradu(:,:,:,:,this%cfg%kmax)
      end if
      
      ! Ensure zero in walls
	   do k=this%cfg%kmino_,this%cfg%kmaxo_
         do j=this%cfg%jmino_,this%cfg%jmaxo_
            do i=this%cfg%imino_,this%cfg%imaxo_
               if (this%mask(i,j,k).eq.1) gradu(:,:,i,j,k)=0.0_WP
            end do
         end do
      end do
      
      ! Sync it
	   call this%cfg%sync(gradu)
      
      ! Deallocate velocity gradient storage
	   deallocate(dudy,dudz,dvdx,dvdz,dwdx,dwdy)
      
   end subroutine get_gradu
   
   
   !> Calculate divergence of stress based on U/V/W/P (needed by LPT class)
   subroutine get_div_stress(this,divx,divy,divz)
      implicit none
      class(lowmach), intent(inout) :: this
      real(WP), dimension(this%cfg%imino_:,this%cfg%jmino_:,this%cfg%kmino_:), intent(out) :: divx !< Needs to be (imino_:imaxo_,jmino_:jmaxo_,kmino_:kmaxo_)
      real(WP), dimension(this%cfg%imino_:,this%cfg%jmino_:,this%cfg%kmino_:), intent(out) :: divy !< Needs to be (imino_:imaxo_,jmino_:jmaxo_,kmino_:kmaxo_)
      real(WP), dimension(this%cfg%imino_:,this%cfg%jmino_:,this%cfg%kmino_:), intent(out) :: divz !< Needs to be (imino_:imaxo_,jmino_:jmaxo_,kmino_:kmaxo_)
      integer :: i,j,k,ii,jj,kk
      real(WP), dimension(:,:,:), allocatable :: FX,FY,FZ
      
      ! Allocate flux arrays
      allocate(FX(this%cfg%imino_:this%cfg%imaxo_,this%cfg%jmino_:this%cfg%jmaxo_,this%cfg%kmino_:this%cfg%kmaxo_))
      allocate(FY(this%cfg%imino_:this%cfg%imaxo_,this%cfg%jmino_:this%cfg%jmaxo_,this%cfg%kmino_:this%cfg%kmaxo_))
      allocate(FZ(this%cfg%imino_:this%cfg%imaxo_,this%cfg%jmino_:this%cfg%jmaxo_,this%cfg%kmino_:this%cfg%kmaxo_))
      
      ! Stress tensor in X
      do kk=this%cfg%kmin_,this%cfg%kmax_+1
         do jj=this%cfg%jmin_,this%cfg%jmax_+1
            do ii=this%cfg%imin_,this%cfg%imax_+1
               ! Fluxes on x-face
               i=ii-1; j=jj-1; k=kk-1
               FX(i,j,k)=+this%visc(i,j,k)*(sum(this%grdu_x(:,i,j,k)*this%U(i:i+1,j,k))+sum(this%grdu_x(:,i,j,k)*this%U(i:i+1,j,k)) &
               &         -2.0_WP/3.0_WP*(sum(this%divp_x(:,i,j,k)*this%U(i:i+1,j,k))+sum(this%divp_y(:,i,j,k)*this%V(i,j:j+1,k))+sum(this%divp_z(:,i,j,k)*this%W(i,j,k:k+1)))) &
               &         -this%P(i,j,k)
               ! Fluxes on y-face
               i=ii; j=jj; k=kk
               FY(i,j,k)=+sum(this%itp_xy(:,:,i,j,k)*this%visc(i-1:i,j-1:j,k))*(sum(this%grdu_y(:,i,j,k)*this%U(i,j-1:j,k))+sum(this%grdv_x(:,i,j,k)*this%V(i-1:i,j,k)))
               ! Fluxes on z-face
               i=ii; j=jj; k=kk
               FZ(i,j,k)=+sum(this%itp_xz(:,:,i,j,k)*this%visc(i-1:i,j,k-1:k))*(sum(this%grdu_z(:,i,j,k)*this%U(i,j,k-1:k))+sum(this%grdw_x(:,i,j,k)*this%W(i-1:i,j,k)))
            end do
         end do
      end do
      ! Divergence of X stress
      do k=this%cfg%kmin_,this%cfg%kmax_
         do j=this%cfg%jmin_,this%cfg%jmax_
            do i=this%cfg%imin_,this%cfg%imax_
               divx(i,j,k)=sum(this%divu_x(:,i,j,k)*FX(i-1:i,j,k))+&
               &           sum(this%divu_y(:,i,j,k)*FY(i,j:j+1,k))+&
               &           sum(this%divu_z(:,i,j,k)*FZ(i,j,k:k+1))
            end do
         end do
      end do
      ! Sync it
      call this%cfg%sync(divx)
      
      ! Stress tensor in Y
      do kk=this%cfg%kmin_,this%cfg%kmax_+1
         do jj=this%cfg%jmin_,this%cfg%jmax_+1
            do ii=this%cfg%imin_,this%cfg%imax_+1
               ! Fluxes on x-face
               i=ii; j=jj; k=kk
               FX(i,j,k)=+sum(this%itp_xy(:,:,i,j,k)*this%visc(i-1:i,j-1:j,k))*(sum(this%grdv_x(:,i,j,k)*this%V(i-1:i,j,k))+sum(this%grdu_y(:,i,j,k)*this%U(i,j-1:j,k)))
               ! Fluxes on y-face
               i=ii-1; j=jj-1; k=kk-1
               FY(i,j,k)=+this%visc(i,j,k)*(sum(this%grdv_y(:,i,j,k)*this%V(i,j:j+1,k))+sum(this%grdv_y(:,i,j,k)*this%V(i,j:j+1,k)) &
               &         -2.0_WP/3.0_WP*(sum(this%divp_x(:,i,j,k)*this%U(i:i+1,j,k))+sum(this%divp_y(:,i,j,k)*this%V(i,j:j+1,k))+sum(this%divp_z(:,i,j,k)*this%W(i,j,k:k+1)))) &
               &         -this%P(i,j,k)
               ! Fluxes on z-face
               i=ii; j=jj; k=kk
               FZ(i,j,k)=+sum(this%itp_yz(:,:,i,j,k)*this%visc(i,j-1:j,k-1:k))*(sum(this%grdv_z(:,i,j,k)*this%V(i,j,k-1:k))+sum(this%grdw_y(:,i,j,k)*this%W(i,j-1:j,k)))
            end do
         end do
      end do
      ! Divergence of Y stress
      do k=this%cfg%kmin_,this%cfg%kmax_
         do j=this%cfg%jmin_,this%cfg%jmax_
            do i=this%cfg%imin_,this%cfg%imax_
               divy(i,j,k)=sum(this%divv_x(:,i,j,k)*FX(i:i+1,j,k))+&
               &           sum(this%divv_y(:,i,j,k)*FY(i,j-1:j,k))+&
               &           sum(this%divv_z(:,i,j,k)*FZ(i,j,k:k+1))
            end do
         end do
      end do
      ! Sync it
      call this%cfg%sync(divy)
      
      ! Stress tensor in Z
      do kk=this%cfg%kmin_,this%cfg%kmax_+1
         do jj=this%cfg%jmin_,this%cfg%jmax_+1
            do ii=this%cfg%imin_,this%cfg%imax_+1
               ! Fluxes on x-face
               i=ii; j=jj; k=kk
               FX(i,j,k)=+sum(this%itp_xz(:,:,i,j,k)*this%visc(i-1:i,j,k-1:k))*(sum(this%grdw_x(:,i,j,k)*this%W(i-1:i,j,k))+sum(this%grdu_z(:,i,j,k)*this%U(i,j,k-1:k)))
               ! Fluxes on y-face
               i=ii; j=jj; k=kk
               FY(i,j,k)=-+sum(this%itp_yz(:,:,i,j,k)*this%visc(i,j-1:j,k-1:k))*(sum(this%grdw_y(:,i,j,k)*this%W(i,j-1:j,k))+sum(this%grdv_z(:,i,j,k)*this%V(i,j,k-1:k)))
               ! Fluxes on z-face
               i=ii-1; j=jj-1; k=kk-1
               FZ(i,j,k)=+this%visc(i,j,k)*(sum(this%grdw_z(:,i,j,k)*this%W(i,j,k:k+1))+sum(this%grdw_z(:,i,j,k)*this%W(i,j,k:k+1)) &
               &         -2.0_WP/3.0_WP*(sum(this%divp_x(:,i,j,k)*this%U(i:i+1,j,k))+sum(this%divp_y(:,i,j,k)*this%V(i,j:j+1,k))+sum(this%divp_z(:,i,j,k)*this%W(i,j,k:k+1)))) &
               &         -this%P(i,j,k)
            end do
         end do
      end do
      ! Divergence in Z
      do k=this%cfg%kmin_,this%cfg%kmax_
         do j=this%cfg%jmin_,this%cfg%jmax_
            do i=this%cfg%imin_,this%cfg%imax_
               divz(i,j,k)=sum(this%divw_x(:,i,j,k)*FX(i:i+1,j,k))+&
               &           sum(this%divw_y(:,i,j,k)*FY(i,j:j+1,k))+&
               &           sum(this%divw_z(:,i,j,k)*FZ(i,j,k-1:k))
            end do
         end do
      end do
      ! Sync it
      call this%cfg%sync(divz)
      
      ! Deallocate flux arrays
      deallocate(FX,FY,FZ)
      
   end subroutine get_div_stress
   
   
   !> Calculate vorticity vector
   subroutine get_vorticity(this,vort)
      use messager, only: die
      implicit none
      class(lowmach), intent(inout) :: this
      real(WP), dimension(1:,this%cfg%imino_:,this%cfg%jmino_:,this%cfg%kmino_:), intent(out) :: vort  !< Needs to be (1:3,imino_:imaxo_,jmino_:jmaxo_,kmino_:kmaxo_)
      integer :: i,j,k
      real(WP), dimension(:,:,:), allocatable :: dudy,dudz,dvdx,dvdz,dwdx,dwdy
      
      ! Check vort's first two dimensions
      if (size(vort,dim=1).ne.3) call die('[lowmach get_vorticity] vort should be of size (1:3,imino_:imaxo_,jmino_:jmaxo_,kmino_:kmaxo_)')

      ! Allocate velocity gradient components
      allocate(dudy(this%cfg%imino_:this%cfg%imaxo_,this%cfg%jmino_:this%cfg%jmaxo_,this%cfg%kmino_:this%cfg%kmaxo_))
      allocate(dudz(this%cfg%imino_:this%cfg%imaxo_,this%cfg%jmino_:this%cfg%jmaxo_,this%cfg%kmino_:this%cfg%kmaxo_))
      allocate(dvdx(this%cfg%imino_:this%cfg%imaxo_,this%cfg%jmino_:this%cfg%jmaxo_,this%cfg%kmino_:this%cfg%kmaxo_))
      allocate(dvdz(this%cfg%imino_:this%cfg%imaxo_,this%cfg%jmino_:this%cfg%jmaxo_,this%cfg%kmino_:this%cfg%kmaxo_))
      allocate(dwdx(this%cfg%imino_:this%cfg%imaxo_,this%cfg%jmino_:this%cfg%jmaxo_,this%cfg%kmino_:this%cfg%kmaxo_))
      allocate(dwdy(this%cfg%imino_:this%cfg%imaxo_,this%cfg%jmino_:this%cfg%jmaxo_,this%cfg%kmino_:this%cfg%kmaxo_))

      ! Calculate components of the velocity gradient at their natural locations with an extra cell for interpolation
      do k=this%cfg%kmin_,this%cfg%kmax_+1
         do j=this%cfg%jmin_,this%cfg%jmax_+1
            do i=this%cfg%imin_,this%cfg%imax_+1
               dudy(i,j,k)=sum(this%grdu_y(:,i,j,k)*this%U(i,j-1:j,k))
               dudz(i,j,k)=sum(this%grdu_z(:,i,j,k)*this%U(i,j,k-1:k))
               dvdx(i,j,k)=sum(this%grdv_x(:,i,j,k)*this%V(i-1:i,j,k))
               dvdz(i,j,k)=sum(this%grdv_z(:,i,j,k)*this%V(i,j,k-1:k))
               dwdx(i,j,k)=sum(this%grdw_x(:,i,j,k)*this%W(i-1:i,j,k))
               dwdy(i,j,k)=sum(this%grdw_y(:,i,j,k)*this%W(i,j-1:j,k))
            end do
         end do
      end do

      ! Interpolate off-diagonal components of the velocity gradient to the cell center
      do k=this%cfg%kmin_,this%cfg%kmax_
         do j=this%cfg%jmin_,this%cfg%jmax_
            do i=this%cfg%imin_,this%cfg%imax_
               vort(1,i,j,k)=0.25_WP*(sum(dwdy(i,j:j+1,k:k+1))-sum(dvdz(i,j:j+1,k:k+1)))
               vort(2,i,j,k)=0.25_WP*(sum(dudz(i:i+1,j,k:k+1))-sum(dwdx(i:i+1,j,k:k+1)))
               vort(3,i,j,k)=0.25_WP*(sum(dvdx(i:i+1,j:j+1,k))-sum(dudy(i:i+1,j:j+1,k)))
            end do
         end do
      end do
      
      ! Apply a Neumann condition in non-periodic directions
	   if (.not.this%cfg%xper) then
         if (this%cfg%iproc.eq.1)            vort(:,this%cfg%imin-1,:,:)=vort(:,this%cfg%imin,:,:)
         if (this%cfg%iproc.eq.this%cfg%npx) vort(:,this%cfg%imax+1,:,:)=vort(:,this%cfg%imax,:,:)
      end if
      if (.not.this%cfg%yper) then
         if (this%cfg%jproc.eq.1)            vort(:,:,this%cfg%jmin-1,:)=vort(:,:,this%cfg%jmin,:)
         if (this%cfg%jproc.eq.this%cfg%npy) vort(:,:,this%cfg%jmax+1,:)=vort(:,:,this%cfg%jmax,:)
      end if
      if (.not.this%cfg%zper) then
         if (this%cfg%kproc.eq.1)            vort(:,:,:,this%cfg%kmin-1)=vort(:,:,:,this%cfg%kmin)
         if (this%cfg%kproc.eq.this%cfg%npz) vort(:,:,:,this%cfg%kmax+1)=vort(:,:,:,this%cfg%kmax)
      end if
      
      ! Ensure zero in walls
      do k=this%cfg%kmino_,this%cfg%kmaxo_
         do j=this%cfg%jmino_,this%cfg%jmaxo_
            do i=this%cfg%imino_,this%cfg%imaxo_
               if (this%mask(i,j,k).eq.1) vort(:,i,j,k)=0.0_WP
            end do
         end do
      end do

      ! Sync it
      call this%cfg%sync(vort)

      ! Deallocate velocity gradient storage
      deallocate(dudy,dudz,dvdx,dvdz,dwdx,dwdy)

   end subroutine get_vorticity

   
   !> Calculate the CFL
   subroutine get_cfl(this,dt,cflc,cfl)
      use mpi_f08,  only: MPI_ALLREDUCE,MPI_MAX
      use parallel, only: MPI_REAL_WP
      implicit none
      class(lowmach), intent(inout) :: this
      real(WP), intent(in)  :: dt
      real(WP), intent(out) :: cflc
      real(WP), optional :: cfl
      integer :: i,j,k,ierr
      real(WP) :: my_CFLc_x,my_CFLc_y,my_CFLc_z,my_CFLv_x,my_CFLv_y,my_CFLv_z
      
      ! Set the CFLs to zero
      my_CFLc_x=0.0_WP; my_CFLc_y=0.0_WP; my_CFLc_z=0.0_WP
      my_CFLv_x=0.0_WP; my_CFLv_y=0.0_WP; my_CFLv_z=0.0_WP
      do k=this%cfg%kmin_,this%cfg%kmax_
         do j=this%cfg%jmin_,this%cfg%jmax_
            do i=this%cfg%imin_,this%cfg%imax_
               my_CFLc_x=max(my_CFLc_x,abs(this%U(i,j,k))*this%cfg%dxmi(i))
               my_CFLc_y=max(my_CFLc_y,abs(this%V(i,j,k))*this%cfg%dymi(j))
               my_CFLc_z=max(my_CFLc_z,abs(this%W(i,j,k))*this%cfg%dzmi(k))
               my_CFLv_x=max(my_CFLv_x,4.0_WP*this%visc(i,j,k)*this%cfg%dxi(i)**2/this%rho(i,j,k))
               my_CFLv_y=max(my_CFLv_y,4.0_WP*this%visc(i,j,k)*this%cfg%dyi(j)**2/this%rho(i,j,k))
               my_CFLv_z=max(my_CFLv_z,4.0_WP*this%visc(i,j,k)*this%cfg%dzi(k)**2/this%rho(i,j,k))
            end do
         end do
      end do
      my_CFLc_x=my_CFLc_x*dt; my_CFLc_y=my_CFLc_y*dt; my_CFLc_z=my_CFLc_z*dt
      my_CFLv_x=my_CFLv_x*dt; my_CFLv_y=my_CFLv_y*dt; my_CFLv_z=my_CFLv_z*dt
      
      ! Get the parallel max
      call MPI_ALLREDUCE(my_CFLc_x,this%CFLc_x,1,MPI_REAL_WP,MPI_MAX,this%cfg%comm,ierr)
      call MPI_ALLREDUCE(my_CFLc_y,this%CFLc_y,1,MPI_REAL_WP,MPI_MAX,this%cfg%comm,ierr)
      call MPI_ALLREDUCE(my_CFLc_z,this%CFLc_z,1,MPI_REAL_WP,MPI_MAX,this%cfg%comm,ierr)
      call MPI_ALLREDUCE(my_CFLv_x,this%CFLv_x,1,MPI_REAL_WP,MPI_MAX,this%cfg%comm,ierr)
      call MPI_ALLREDUCE(my_CFLv_y,this%CFLv_y,1,MPI_REAL_WP,MPI_MAX,this%cfg%comm,ierr)
      call MPI_ALLREDUCE(my_CFLv_z,this%CFLv_z,1,MPI_REAL_WP,MPI_MAX,this%cfg%comm,ierr)
      
      ! Return the maximum convective CFL
      cflc=max(this%CFLc_x,this%CFLc_y,this%CFLc_z)
      
      ! If asked for, also return the maximum overall CFL
      if (present(CFL)) cfl =max(this%CFLc_x,this%CFLc_y,this%CFLc_z,this%CFLv_x,this%CFLv_y,this%CFLv_z)
      
   end subroutine get_cfl
   
   
   !> Calculate the max of our U/V/W/P fields
   subroutine get_max(this)
      use mpi_f08,  only: MPI_ALLREDUCE,MPI_MAX
      use parallel, only: MPI_REAL_WP
      implicit none
      class(lowmach), intent(inout) :: this
      integer :: i,j,k,ierr
      real(WP) :: my_Umax,my_Vmax,my_Wmax,my_Pmax,my_divmax
      
      ! Set all to zero
      my_Umax=0.0_WP; my_Vmax=0.0_WP; my_Wmax=0.0_WP; my_Pmax=0.0_WP; my_divmax=0.0_WP
      do k=this%cfg%kmin_,this%cfg%kmax_
         do j=this%cfg%jmin_,this%cfg%jmax_
            do i=this%cfg%imin_,this%cfg%imax_
               my_Umax  =max(my_Umax  ,abs(this%U(i,j,k)  ))
               my_Vmax  =max(my_Vmax  ,abs(this%V(i,j,k)  ))
               my_Wmax  =max(my_Wmax  ,abs(this%W(i,j,k)  ))
               if (this%cfg%VF(i,j,k).gt.0.0_WP) my_Pmax  =max(my_Pmax  ,abs(this%P(i,j,k)  ))
               if (this%cfg%VF(i,j,k).gt.0.0_WP) my_divmax=max(my_divmax,abs(this%div(i,j,k)))
            end do
         end do
      end do
      
      ! Get the parallel max
      call MPI_ALLREDUCE(my_Umax  ,this%Umax  ,1,MPI_REAL_WP,MPI_MAX,this%cfg%comm,ierr)
      call MPI_ALLREDUCE(my_Vmax  ,this%Vmax  ,1,MPI_REAL_WP,MPI_MAX,this%cfg%comm,ierr)
      call MPI_ALLREDUCE(my_Wmax  ,this%Wmax  ,1,MPI_REAL_WP,MPI_MAX,this%cfg%comm,ierr)
      call MPI_ALLREDUCE(my_Pmax  ,this%Pmax  ,1,MPI_REAL_WP,MPI_MAX,this%cfg%comm,ierr)
      call MPI_ALLREDUCE(my_divmax,this%divmax,1,MPI_REAL_WP,MPI_MAX,this%cfg%comm,ierr)
      
   end subroutine get_max
   
   
   !> Compute MFR through all bcs
   subroutine get_mfr(this)
      use mpi_f08,  only: MPI_SUM,MPI_ALLREDUCE
      use parallel, only: MPI_REAL_WP
      implicit none
      class(lowmach), intent(inout) :: this
      integer :: i,j,k,n,ibc,ierr
      type(bcond), pointer :: my_bc
      real(WP), dimension(:), allocatable :: my_mfr,my_area
      real(WP), dimension(:), allocatable :: canCorrect
      
      ! Ensure this%mfr is of proper size
      if (.not.allocated(this%mfr)) then
         allocate(this%mfr(this%nbc))
      else
         if (size(this%mfr).ne.this%nbc) then
            deallocate(this%mfr); allocate(this%mfr(this%nbc))
         end if
      end if
      
      ! Ensure this%area is of proper size
      if (.not.allocated(this%area)) then
         allocate(this%area(this%nbc))
      else
         if (size(this%area).ne.this%nbc) then
            deallocate(this%area); allocate(this%area(this%nbc))
         end if
      end if
      
      ! Allocate temp array for communication
      allocate(my_mfr(this%nbc))
      allocate(my_area(this%nbc))
      allocate(canCorrect(this%nbc))
      
      ! Traverse bcond list and integrate local outgoing MFR
      my_bc=>this%first_bc; ibc=1
      do while (associated(my_bc))
         
         ! Set zero local MFR and area
         my_mfr(ibc)=0.0_WP
         my_area(ibc)=0.0_WP
         if (my_bc%canCorrect) then
            canCorrect(ibc)=1.0_WP
         else
            canCorrect(ibc)=0.0_WP
         end if
         
         ! Only processes inside the bcond have a non-zero MFR
         if (my_bc%itr%amIn) then
            
            ! Implement based on bcond face and dir, loop over interior only
            select case (my_bc%face)
            case ('x')
               do n=1,my_bc%itr%n_
                  i=my_bc%itr%map(1,n); j=my_bc%itr%map(2,n); k=my_bc%itr%map(3,n)
                  my_mfr(ibc)=my_mfr(ibc)+my_bc%rdir*this%rhoU(i,j,k)*this%cfg%dy(j)*this%cfg%dz(k)
                  my_area(ibc)=my_area(ibc)+this%cfg%dy(j)*this%cfg%dz(k)
               end do
            case ('y')
               do n=1,my_bc%itr%n_
                  i=my_bc%itr%map(1,n); j=my_bc%itr%map(2,n); k=my_bc%itr%map(3,n)
                  my_mfr(ibc)=my_mfr(ibc)+my_bc%rdir*this%rhoV(i,j,k)*this%cfg%dz(k)*this%cfg%dx(i)
                  my_area(ibc)=my_area(ibc)+this%cfg%dz(k)*this%cfg%dx(i)
               end do
            case ('z')
               do n=1,my_bc%itr%n_
                  i=my_bc%itr%map(1,n); j=my_bc%itr%map(2,n); k=my_bc%itr%map(3,n)
                  my_mfr(ibc)=my_mfr(ibc)+my_bc%rdir*this%rhoW(i,j,k)*this%cfg%dx(i)*this%cfg%dy(j)
                  my_area(ibc)=my_area(ibc)+this%cfg%dx(i)*this%cfg%dy(j)
               end do
            end select
            
         end if
         
         ! Move on to the next bcond
         my_bc=>my_bc%next; ibc=ibc+1
         
      end do
      
      ! Sum up all values
      call MPI_ALLREDUCE(my_mfr ,this%mfr ,this%nbc,MPI_REAL_WP,MPI_SUM,this%cfg%comm,ierr)
      call MPI_ALLREDUCE(my_area,this%area,this%nbc,MPI_REAL_WP,MPI_SUM,this%cfg%comm,ierr)
      
      ! Compute the correctable area
      this%correctable_area=sum(this%area*canCorrect)
      
      ! Deallocate temp array
      deallocate(my_mfr,my_area,canCorrect)
      
   end subroutine get_mfr
   
   
   !> Correct MFR through correctable bconds - acts on rhoU only, U/V/W needs to be adjusted elsewhere
   subroutine correct_mfr(this,drhodt)
      use mpi_f08, only: MPI_SUM
      implicit none
      class(lowmach), intent(inout) :: this
      real(WP), dimension(this%cfg%imino_:,this%cfg%jmino_:,this%cfg%kmino_:), intent(in) :: drhodt      !< Needs to be (imino_:imaxo_,jmino_:jmaxo_,kmino_:kmaxo_)
      real(WP) :: mfr_error,mom_correction,dMdt
      integer :: i,j,k,n
      type(bcond), pointer :: my_bc
      
      ! Evaluate MFR mismatch and velocity correction
      call this%cfg%integrate(A=drhodt,integral=dMdt)
      call this%get_mfr()
      mfr_error=sum(this%mfr)+dMdt
      if (abs(mfr_error).lt.10.0_WP*epsilon(1.0_WP).or.abs(this%correctable_area).lt.10.0_WP*epsilon(1.0_WP)) return
      mom_correction=-mfr_error/(this%correctable_area)
      
      ! Traverse bcond list and correct bcond MFR
      my_bc=>this%first_bc
      do while (associated(my_bc))
         
         ! Only processes inside correctable bcond need to work
         if (my_bc%itr%amIn.and.my_bc%canCorrect) then
            
            ! Implement based on bcond direction, loop over all cell
            select case (my_bc%face)
            case ('x')
               do n=1,my_bc%itr%no_
                  i=my_bc%itr%map(1,n); j=my_bc%itr%map(2,n); k=my_bc%itr%map(3,n)
                  this%rhoU(i,j,k)=this%rhoU(i,j,k)+my_bc%rdir*mom_correction
               end do
            case ('y')
               do n=1,my_bc%itr%no_
                  i=my_bc%itr%map(1,n); j=my_bc%itr%map(2,n); k=my_bc%itr%map(3,n)
                  this%rhoV(i,j,k)=this%rhoV(i,j,k)+my_bc%rdir*mom_correction
               end do
            case ('z')
               do n=1,my_bc%itr%no_
                  i=my_bc%itr%map(1,n); j=my_bc%itr%map(2,n); k=my_bc%itr%map(3,n)
                  this%rhoW(i,j,k)=this%rhoW(i,j,k)+my_bc%rdir*mom_correction
               end do
            end select
            
         end if
         
         ! Move on to the next bcond
         my_bc=>my_bc%next
         
      end do
      
   end subroutine correct_mfr
   
   
   !> Shift pressure to ensure zero average
   subroutine shift_p(this,pressure)
      use mpi_f08,  only: MPI_SUM,MPI_ALLREDUCE
      use parallel, only: MPI_REAL_WP
      implicit none
      class(lowmach), intent(in) :: this
      real(WP), dimension(this%cfg%imino_:,this%cfg%jmino_:,this%cfg%kmino_:), intent(inout) :: pressure !< Needs to be (imino_:imaxo_,jmino_:jmaxo_,kmino_:kmaxo_)
      real(WP) :: vol_tot,pressure_tot,my_vol_tot,my_pressure_tot
      integer :: i,j,k,ierr
      
      ! Loop over domain and integrate volume and pressure
      my_vol_tot=0.0_WP
      my_pressure_tot=0.0_WP
      do k=this%cfg%kmin_,this%cfg%kmax_
         do j=this%cfg%jmin_,this%cfg%jmax_
            do i=this%cfg%imin_,this%cfg%imax_
               my_vol_tot     =my_vol_tot     +this%cfg%vol(i,j,k)*this%cfg%VF(i,j,k)
               my_pressure_tot=my_pressure_tot+this%cfg%vol(i,j,k)*this%cfg%VF(i,j,k)*pressure(i,j,k)
            end do
         end do
      end do
      call MPI_ALLREDUCE(my_vol_tot     ,vol_tot     ,1,MPI_REAL_WP,MPI_SUM,this%cfg%comm,ierr)
      call MPI_ALLREDUCE(my_pressure_tot,pressure_tot,1,MPI_REAL_WP,MPI_SUM,this%cfg%comm,ierr)
      pressure_tot=pressure_tot/vol_tot
      
      ! Shift the pressure
      do k=this%cfg%kmin_,this%cfg%kmax_
         do j=this%cfg%jmin_,this%cfg%jmax_
            do i=this%cfg%imin_,this%cfg%imax_
               if (this%cfg%VF(i,j,k).gt.0.0_WP) pressure(i,j,k)=pressure(i,j,k)-pressure_tot
            end do
         end do
      end do
      call this%cfg%sync(pressure)
      
   end subroutine shift_p
   
   
   !> Solve for implicit velocity residual
   subroutine solve_implicit(this,dt,resU,resV,resW)
      use ils_class, only: amg
      implicit none
      class(lowmach), intent(inout) :: this
      real(WP), intent(in) :: dt
      real(WP), dimension(this%cfg%imino_:,this%cfg%jmino_:,this%cfg%kmino_:), intent(inout) :: resU !< Needs to be (imino_:imaxo_,jmino_:jmaxo_,kmino_:kmaxo_)
      real(WP), dimension(this%cfg%imino_:,this%cfg%jmino_:,this%cfg%kmino_:), intent(inout) :: resV !< Needs to be (imino_:imaxo_,jmino_:jmaxo_,kmino_:kmaxo_)
      real(WP), dimension(this%cfg%imino_:,this%cfg%jmino_:,this%cfg%kmino_:), intent(inout) :: resW !< Needs to be (imino_:imaxo_,jmino_:jmaxo_,kmino_:kmaxo_)
      integer :: i,j,k
      real(WP) :: rhoUp,rhoUm,rhoVp,rhoVm,rhoWp,rhoWm
      
      ! Solve implicit U problem
      do k=this%cfg%kmin_,this%cfg%kmax_
         do j=this%cfg%jmin_,this%cfg%jmax_
            do i=this%cfg%imin_,this%cfg%imax_
               this%implicit%opr(1,i,j,k)=sum(this%itpr_x(:,i,j,k)*this%rho(i-1:i,j,k))
               this%implicit%opr(2:,i,j,k)=0.0_WP
            end do
         end do
      end do
      do k=this%cfg%kmin_,this%cfg%kmax_
         do j=this%cfg%jmin_,this%cfg%jmax_
            do i=this%cfg%imin_,this%cfg%imax_
               rhoUp=sum(this%itpu_x(:,i  ,j,k)*this%rhoU(i  :i+1,j,k))*2.0_WP
               rhoUm=sum(this%itpu_x(:,i-1,j,k)*this%rhoU(i-1:i  ,j,k))*2.0_WP
               rhoVp=sum(this%itpv_x(:,i,j+1,k)*this%rhoV(i-1:i,j+1,k))
               rhoVm=sum(this%itpv_x(:,i,j  ,k)*this%rhoV(i-1:i,j  ,k))
               rhoWp=sum(this%itpw_x(:,i,j,k+1)*this%rhoW(i-1:i,j,k+1))
               rhoWm=sum(this%itpw_x(:,i,j,k  )*this%rhoW(i-1:i,j,k  ))
               this%implicit%opr(1,i,j,k)=this%implicit%opr(1,i,j,k)+0.5_WP*dt*(this%divu_x( 0,i,j,k)*this%itpu_x( 0,i  ,j,k)*rhoUp+&
               &                                                                this%divu_x(-1,i,j,k)*this%itpu_x(+1,i-1,j,k)*rhoUm+&
               &                                                                this%divu_y(+1,i,j,k)*this%itpu_y(-1,i,j+1,k)*rhoVp+&
               &                                                                this%divu_y( 0,i,j,k)*this%itpu_y( 0,i,j  ,k)*rhoVm+&
               &                                                                this%divu_z(+1,i,j,k)*this%itpu_z(-1,i,j,k+1)*rhoWp+&
               &                                                                this%divu_z( 0,i,j,k)*this%itpu_z( 0,i,j,k  )*rhoWm)
               this%implicit%opr(2,i,j,k)=this%implicit%opr(2,i,j,k)+0.5_WP*dt*(this%divu_x( 0,i,j,k)*this%itpu_x(+1,i  ,j,k)*rhoUp)
               this%implicit%opr(3,i,j,k)=this%implicit%opr(3,i,j,k)+0.5_WP*dt*(this%divu_x(-1,i,j,k)*this%itpu_x( 0,i-1,j,k)*rhoUm)
               this%implicit%opr(4,i,j,k)=this%implicit%opr(4,i,j,k)+0.5_WP*dt*(this%divu_y(+1,i,j,k)*this%itpu_y( 0,i,j+1,k)*rhoVp)
               this%implicit%opr(5,i,j,k)=this%implicit%opr(5,i,j,k)+0.5_WP*dt*(this%divu_y( 0,i,j,k)*this%itpu_y(-1,i,j  ,k)*rhoVm)
               this%implicit%opr(6,i,j,k)=this%implicit%opr(6,i,j,k)+0.5_WP*dt*(this%divu_z(+1,i,j,k)*this%itpu_z( 0,i,j,k+1)*rhoWp)
               this%implicit%opr(7,i,j,k)=this%implicit%opr(7,i,j,k)+0.5_WP*dt*(this%divu_z( 0,i,j,k)*this%itpu_z(-1,i,j,k  )*rhoWm)
            end do
         end do
      end do
      do k=this%cfg%kmin_,this%cfg%kmax_
         do j=this%cfg%jmin_,this%cfg%jmax_
            do i=this%cfg%imin_,this%cfg%imax_
               this%implicit%opr(1,i,j,k)=this%implicit%opr(1,i,j,k)-0.5_WP*dt*(this%divu_x( 0,i,j,k)*4.0_WP/3.0_WP*               this%visc(i  ,j,k)       *this%grdu_x( 0,i  ,j,k)+&
               &                                                                this%divu_x(-1,i,j,k)*4.0_WP/3.0_WP*               this%visc(i-1,j,k)       *this%grdu_x(+1,i-1,j,k)+&
               &                                                                this%divu_y(+1,i,j,k)*sum(this%itp_xy(:,:,i,j+1,k)*this%visc(i-1:i,j:j+1,k))*this%grdu_y(-1,i,j+1,k)+&
               &                                                                this%divu_y( 0,i,j,k)*sum(this%itp_xy(:,:,i,j  ,k)*this%visc(i-1:i,j-1:j,k))*this%grdu_y( 0,i,j  ,k)+&
               &                                                                this%divu_z(+1,i,j,k)*sum(this%itp_xz(:,:,i,j,k+1)*this%visc(i-1:i,j,k:k+1))*this%grdu_z(-1,i,j,k+1)+&
               &                                                                this%divu_z( 0,i,j,k)*sum(this%itp_xz(:,:,i,j,k  )*this%visc(i-1:i,j,k-1:k))*this%grdu_z( 0,i,j,k  ))
               this%implicit%opr(2,i,j,k)=this%implicit%opr(2,i,j,k)-0.5_WP*dt*(this%divu_x( 0,i,j,k)*4.0_WP/3.0_WP*               this%visc(i  ,j,k)       *this%grdu_x(+1,i  ,j,k))
               this%implicit%opr(3,i,j,k)=this%implicit%opr(3,i,j,k)-0.5_WP*dt*(this%divu_x(-1,i,j,k)*4.0_WP/3.0_WP*               this%visc(i-1,j,k)       *this%grdu_x( 0,i-1,j,k))
               this%implicit%opr(4,i,j,k)=this%implicit%opr(4,i,j,k)-0.5_WP*dt*(this%divu_y(+1,i,j,k)*sum(this%itp_xy(:,:,i,j+1,k)*this%visc(i-1:i,j:j+1,k))*this%grdu_y( 0,i,j+1,k))
               this%implicit%opr(5,i,j,k)=this%implicit%opr(5,i,j,k)-0.5_WP*dt*(this%divu_y( 0,i,j,k)*sum(this%itp_xy(:,:,i,j  ,k)*this%visc(i-1:i,j-1:j,k))*this%grdu_y(-1,i,j  ,k))
               this%implicit%opr(6,i,j,k)=this%implicit%opr(6,i,j,k)-0.5_WP*dt*(this%divu_z(+1,i,j,k)*sum(this%itp_xz(:,:,i,j,k+1)*this%visc(i-1:i,j,k:k+1))*this%grdu_z( 0,i,j,k+1))
               this%implicit%opr(7,i,j,k)=this%implicit%opr(7,i,j,k)-0.5_WP*dt*(this%divu_z( 0,i,j,k)*sum(this%itp_xz(:,:,i,j,k  )*this%visc(i-1:i,j,k-1:k))*this%grdu_z(-1,i,j,k  ))
            end do
         end do
      end do
      call this%implicit%setup()
      this%implicit%rhs=resU
      this%implicit%sol=0.0_WP
      call this%implicit%solve()
      resU=this%implicit%sol
      
      ! Solve implicit V problem
      do k=this%cfg%kmin_,this%cfg%kmax_
         do j=this%cfg%jmin_,this%cfg%jmax_
            do i=this%cfg%imin_,this%cfg%imax_
               this%implicit%opr(1,i,j,k)=sum(this%itpr_y(:,i,j,k)*this%rho(i,j-1:j,k))
               this%implicit%opr(2:,i,j,k)=0.0_WP
            end do
         end do
      end do
      do k=this%cfg%kmin_,this%cfg%kmax_
         do j=this%cfg%jmin_,this%cfg%jmax_
            do i=this%cfg%imin_,this%cfg%imax_
               rhoUp=sum(this%itpu_y(:,i+1,j,k)*this%rhoU(i+1,j-1:j,k))
               rhoUm=sum(this%itpu_y(:,i  ,j,k)*this%rhoU(i  ,j-1:j,k))
               rhoVp=sum(this%itpv_y(:,i,j  ,k)*this%rhoV(i,j  :j+1,k))*2.0_WP
               rhoVm=sum(this%itpv_y(:,i,j-1,k)*this%rhoV(i,j-1:j  ,k))*2.0_WP
               rhoWp=sum(this%itpw_y(:,i,j,k+1)*this%rhoW(i,j-1:j,k+1))
               rhoWm=sum(this%itpw_y(:,i,j,k  )*this%rhoW(i,j-1:j,k  ))
               this%implicit%opr(1,i,j,k)=this%implicit%opr(1,i,j,k)+0.5_WP*dt*(this%divv_x(+1,i,j,k)*this%itpv_x(-1,i+1,j,k)*rhoUp+&
               &                                                                this%divv_x( 0,i,j,k)*this%itpv_x( 0,i  ,j,k)*rhoUm+&
               &                                                                this%divv_y( 0,i,j,k)*this%itpv_y( 0,i,j  ,k)*rhoVp+&
               &                                                                this%divv_y(-1,i,j,k)*this%itpv_y(+1,i,j-1,k)*rhoVm+&
               &                                                                this%divv_z(+1,i,j,k)*this%itpv_z(-1,i,j,k+1)*rhoWp+&
               &                                                                this%divv_z( 0,i,j,k)*this%itpv_z( 0,i,j,k  )*rhoWm)
               this%implicit%opr(2,i,j,k)=this%implicit%opr(2,i,j,k)+0.5_WP*dt*(this%divv_x(+1,i,j,k)*this%itpv_x( 0,i+1,j,k)*rhoUp)
               this%implicit%opr(3,i,j,k)=this%implicit%opr(3,i,j,k)+0.5_WP*dt*(this%divv_x( 0,i,j,k)*this%itpv_x(-1,i  ,j,k)*rhoUm)
               this%implicit%opr(4,i,j,k)=this%implicit%opr(4,i,j,k)+0.5_WP*dt*(this%divv_y( 0,i,j,k)*this%itpv_y(+1,i,j  ,k)*rhoVp)
               this%implicit%opr(5,i,j,k)=this%implicit%opr(5,i,j,k)+0.5_WP*dt*(this%divv_y(-1,i,j,k)*this%itpv_y( 0,i,j-1,k)*rhoVm)
               this%implicit%opr(6,i,j,k)=this%implicit%opr(6,i,j,k)+0.5_WP*dt*(this%divv_z(+1,i,j,k)*this%itpv_z( 0,i,j,k+1)*rhoWp)
               this%implicit%opr(7,i,j,k)=this%implicit%opr(7,i,j,k)+0.5_WP*dt*(this%divv_z( 0,i,j,k)*this%itpv_z(-1,i,j,k  )*rhoWm)
            end do
         end do
      end do
      do k=this%cfg%kmin_,this%cfg%kmax_
         do j=this%cfg%jmin_,this%cfg%jmax_
            do i=this%cfg%imin_,this%cfg%imax_
               this%implicit%opr(1,i,j,k)=this%implicit%opr(1,i,j,k)-0.5_WP*dt*(this%divv_x(+1,i,j,k)*sum(this%itp_xy(:,:,i+1,j,k)*this%visc(i:i+1,j-1:j,k))*this%grdv_x(-1,i+1,j,k)+&
               &                                                                this%divv_x( 0,i,j,k)*sum(this%itp_xy(:,:,i  ,j,k)*this%visc(i-1:i,j-1:j,k))*this%grdv_x( 0,i  ,j,k)+&
               &                                                                this%divv_y( 0,i,j,k)*4.0_WP/3.0_WP*               this%visc(i,j  ,k)       *this%grdv_y( 0,i,j  ,k)+&
               &                                                                this%divv_y(-1,i,j,k)*4.0_WP/3.0_WP*               this%visc(i,j-1,k)       *this%grdv_y(+1,i,j-1,k)+&
               &                                                                this%divv_z(+1,i,j,k)*sum(this%itp_yz(:,:,i,j,k+1)*this%visc(i,j-1:j,k:k+1))*this%grdv_z(-1,i,j,k+1)+&
               &                                                                this%divv_z( 0,i,j,k)*sum(this%itp_yz(:,:,i,j,k  )*this%visc(i,j-1:j,k-1:k))*this%grdv_z( 0,i,j,k  ))
               this%implicit%opr(2,i,j,k)=this%implicit%opr(2,i,j,k)-0.5_WP*dt*(this%divv_x(+1,i,j,k)*sum(this%itp_xy(:,:,i+1,j,k)*this%visc(i:i+1,j-1:j,k))*this%grdv_x( 0,i+1,j,k))
               this%implicit%opr(3,i,j,k)=this%implicit%opr(3,i,j,k)-0.5_WP*dt*(this%divv_x( 0,i,j,k)*sum(this%itp_xy(:,:,i  ,j,k)*this%visc(i-1:i,j-1:j,k))*this%grdv_x(-1,i  ,j,k))
               this%implicit%opr(4,i,j,k)=this%implicit%opr(4,i,j,k)-0.5_WP*dt*(this%divv_y( 0,i,j,k)*4.0_WP/3.0_WP*               this%visc(i,j  ,k)       *this%grdv_y(+1,i,j  ,k))
               this%implicit%opr(5,i,j,k)=this%implicit%opr(5,i,j,k)-0.5_WP*dt*(this%divv_y(-1,i,j,k)*4.0_WP/3.0_WP*               this%visc(i,j-1,k)       *this%grdv_y( 0,i,j-1,k))
               this%implicit%opr(6,i,j,k)=this%implicit%opr(6,i,j,k)-0.5_WP*dt*(this%divv_z(+1,i,j,k)*sum(this%itp_yz(:,:,i,j,k+1)*this%visc(i,j-1:j,k:k+1))*this%grdv_z( 0,i,j,k+1))
               this%implicit%opr(7,i,j,k)=this%implicit%opr(7,i,j,k)-0.5_WP*dt*(this%divv_z( 0,i,j,k)*sum(this%itp_yz(:,:,i,j,k  )*this%visc(i,j-1:j,k-1:k))*this%grdv_z(-1,i,j,k  ))
            end do
         end do
      end do
      call this%implicit%setup()
      this%implicit%rhs=resV
      this%implicit%sol=0.0_WP
      call this%implicit%solve()
      resV=this%implicit%sol
      
      ! Solve implicit W problem
      do k=this%cfg%kmin_,this%cfg%kmax_
         do j=this%cfg%jmin_,this%cfg%jmax_
            do i=this%cfg%imin_,this%cfg%imax_
               this%implicit%opr(1,i,j,k)=sum(this%itpr_z(:,i,j,k)*this%rho(i,j,k-1:k))
               this%implicit%opr(2:,i,j,k)=0.0_WP
            end do
         end do
      end do
      do k=this%cfg%kmin_,this%cfg%kmax_
         do j=this%cfg%jmin_,this%cfg%jmax_
            do i=this%cfg%imin_,this%cfg%imax_
               rhoUp=sum(this%itpu_z(:,i+1,j,k)*this%rhoU(i+1,j,k-1:k))
               rhoUm=sum(this%itpu_z(:,i  ,j,k)*this%rhoU(i  ,j,k-1:k))
               rhoVp=sum(this%itpv_z(:,i,j+1,k)*this%rhoV(i,j+1,k-1:k))
               rhoVm=sum(this%itpv_z(:,i,j  ,k)*this%rhoV(i,j  ,k-1:k))
               rhoWp=sum(this%itpw_z(:,i,j,k  )*this%rhoW(i,j,k  :k+1))*2.0_WP
               rhoWm=sum(this%itpw_z(:,i,j,k-1)*this%rhoW(i,j,k-1:k  ))*2.0_WP
               this%implicit%opr(1,i,j,k)=this%implicit%opr(1,i,j,k)+0.5_WP*dt*(this%divw_x(+1,i,j,k)*this%itpw_x(-1,i+1,j,k)*rhoUp+&
               &                                                                this%divw_x( 0,i,j,k)*this%itpw_x( 0,i  ,j,k)*rhoUm+&
               &                                                                this%divw_y(+1,i,j,k)*this%itpw_y(-1,i,j+1,k)*rhoVp+&
               &                                                                this%divw_y( 0,i,j,k)*this%itpw_y( 0,i,j  ,k)*rhoVm+&
               &                                                                this%divw_z( 0,i,j,k)*this%itpw_z( 0,i,j,k  )*rhoWp+&
               &                                                                this%divw_z(-1,i,j,k)*this%itpw_z(+1,i,j,k-1)*rhoWm)
               this%implicit%opr(2,i,j,k)=this%implicit%opr(2,i,j,k)+0.5_WP*dt*(this%divw_x(+1,i,j,k)*this%itpw_x( 0,i+1,j,k)*rhoUp)
               this%implicit%opr(3,i,j,k)=this%implicit%opr(3,i,j,k)+0.5_WP*dt*(this%divw_x( 0,i,j,k)*this%itpw_x(-1,i  ,j,k)*rhoUm)
               this%implicit%opr(4,i,j,k)=this%implicit%opr(4,i,j,k)+0.5_WP*dt*(this%divw_y(+1,i,j,k)*this%itpw_y( 0,i,j+1,k)*rhoVp)
               this%implicit%opr(5,i,j,k)=this%implicit%opr(5,i,j,k)+0.5_WP*dt*(this%divw_y( 0,i,j,k)*this%itpw_y(-1,i,j  ,k)*rhoVm)
               this%implicit%opr(6,i,j,k)=this%implicit%opr(6,i,j,k)+0.5_WP*dt*(this%divw_z( 0,i,j,k)*this%itpw_z(+1,i,j,k  )*rhoWp)
               this%implicit%opr(7,i,j,k)=this%implicit%opr(7,i,j,k)+0.5_WP*dt*(this%divw_z(-1,i,j,k)*this%itpw_z( 0,i,j,k-1)*rhoWm)
            end do
         end do
      end do
      do k=this%cfg%kmin_,this%cfg%kmax_
         do j=this%cfg%jmin_,this%cfg%jmax_
            do i=this%cfg%imin_,this%cfg%imax_
               this%implicit%opr(1,i,j,k)=this%implicit%opr(1,i,j,k)-0.5_WP*dt*(this%divw_x(+1,i,j,k)*sum(this%itp_xz(:,:,i+1,j,k)*this%visc(i:i+1,j,k-1:k))*this%grdw_x(-1,i+1,j,k)+&
               &                                                                this%divw_x( 0,i,j,k)*sum(this%itp_xz(:,:,i  ,j,k)*this%visc(i-1:i,j,k-1:k))*this%grdw_x( 0,i  ,j,k)+&
               &                                                                this%divw_y(+1,i,j,k)*sum(this%itp_yz(:,:,i,j+1,k)*this%visc(i,j:j+1,k-1:k))*this%grdw_y(-1,i,j+1,k)+&
               &                                                                this%divw_y( 0,i,j,k)*sum(this%itp_yz(:,:,i,j  ,k)*this%visc(i,j-1:j,k-1:k))*this%grdw_y( 0,i,j  ,k)+&
               &                                                                this%divw_z( 0,i,j,k)*4.0_WP/3.0_WP*               this%visc(i,j,k  )       *this%grdw_z( 0,i,j,k  )+&
               &                                                                this%divw_z(-1,i,j,k)*4.0_WP/3.0_WP*               this%visc(i,j,k-1)       *this%grdw_z(+1,i,j,k-1))
               this%implicit%opr(2,i,j,k)=this%implicit%opr(2,i,j,k)-0.5_WP*dt*(this%divw_x(+1,i,j,k)*sum(this%itp_xz(:,:,i+1,j,k)*this%visc(i:i+1,j,k-1:k))*this%grdw_x( 0,i+1,j,k))
               this%implicit%opr(3,i,j,k)=this%implicit%opr(3,i,j,k)-0.5_WP*dt*(this%divw_x( 0,i,j,k)*sum(this%itp_xz(:,:,i  ,j,k)*this%visc(i-1:i,j,k-1:k))*this%grdw_x(-1,i  ,j,k))
               this%implicit%opr(4,i,j,k)=this%implicit%opr(4,i,j,k)-0.5_WP*dt*(this%divw_y(+1,i,j,k)*sum(this%itp_yz(:,:,i,j+1,k)*this%visc(i,j:j+1,k-1:k))*this%grdw_y( 0,i,j+1,k))
               this%implicit%opr(5,i,j,k)=this%implicit%opr(5,i,j,k)-0.5_WP*dt*(this%divw_y( 0,i,j,k)*sum(this%itp_yz(:,:,i,j  ,k)*this%visc(i,j-1:j,k-1:k))*this%grdw_y(-1,i,j  ,k))
               this%implicit%opr(6,i,j,k)=this%implicit%opr(6,i,j,k)-0.5_WP*dt*(this%divw_z( 0,i,j,k)*4.0_WP/3.0_WP*               this%visc(i,j,k  )       *this%grdw_z(+1,i,j,k  ))
               this%implicit%opr(7,i,j,k)=this%implicit%opr(7,i,j,k)-0.5_WP*dt*(this%divw_z(-1,i,j,k)*4.0_WP/3.0_WP*               this%visc(i,j,k-1)       *this%grdw_z( 0,i,j,k-1))
            end do
         end do
      end do
      call this%implicit%setup()
      this%implicit%rhs=resW
      this%implicit%sol=0.0_WP
      call this%implicit%solve()
      resW=this%implicit%sol
      
      ! Sync up all residuals
      call this%cfg%sync(resU)
      call this%cfg%sync(resV)
      call this%cfg%sync(resW)
      
   end subroutine solve_implicit
   
   
   !> Add gravity source term
   subroutine addsrc_gravity(this,resU,resV,resW)
      implicit none
      class(lowmach), intent(inout) :: this
      real(WP), dimension(this%cfg%imino_:,this%cfg%jmino_:,this%cfg%kmino_:), intent(inout) :: resU !< Needs to be (imino_:imaxo_,jmino_:jmaxo_,kmino_:kmaxo_)
      real(WP), dimension(this%cfg%imino_:,this%cfg%jmino_:,this%cfg%kmino_:), intent(inout) :: resV !< Needs to be (imino_:imaxo_,jmino_:jmaxo_,kmino_:kmaxo_)
      real(WP), dimension(this%cfg%imino_:,this%cfg%jmino_:,this%cfg%kmino_:), intent(inout) :: resW !< Needs to be (imino_:imaxo_,jmino_:jmaxo_,kmino_:kmaxo_)
      integer :: i,j,k
      do k=this%cfg%kmin_,this%cfg%kmax_
         do j=this%cfg%jmin_,this%cfg%jmax_
            do i=this%cfg%imin_,this%cfg%imax_
               if (this%umask(i,j,k).eq.0) resU(i,j,k)=resU(i,j,k)+sum(this%itpr_x(:,i,j,k)*this%rho(i-1:i,j,k))*this%gravity(1)
               if (this%vmask(i,j,k).eq.0) resV(i,j,k)=resV(i,j,k)+sum(this%itpr_y(:,i,j,k)*this%rho(i,j-1:j,k))*this%gravity(2)
               if (this%wmask(i,j,k).eq.0) resW(i,j,k)=resW(i,j,k)+sum(this%itpr_z(:,i,j,k)*this%rho(i,j,k-1:k))*this%gravity(3)
            end do
         end do
      end do
   end subroutine addsrc_gravity
   
   
   !> Print out info for low-Mach flow solver
   subroutine lowmach_print(this)
      use, intrinsic :: iso_fortran_env, only: output_unit
      implicit none
      class(lowmach), intent(in) :: this
      
      ! Output
      if (this%cfg%amRoot) then
         write(output_unit,'("Low-Mach solver [",a,"] for config [",a,"]")') trim(this%name),trim(this%cfg%name)
      end if
      
   end subroutine lowmach_print
   
   
end module lowmach_class<|MERGE_RESOLUTION|>--- conflicted
+++ resolved
@@ -121,11 +121,8 @@
       procedure :: get_dmomdt                             !< Calculate dmom/dt
       procedure :: get_div                                !< Calculate velocity divergence
       procedure :: get_pgrad                              !< Calculate pressure gradient
-<<<<<<< HEAD
       procedure :: get_div_stress                         !< Calculate divergence of stress
       procedure :: get_vorticity                          !< Calculate vorticity tensor
-=======
->>>>>>> e21b0b1e
       procedure :: rho_divide                             !< Form U from rhoU
       procedure :: rho_multiply                           !< Form rhoU from U
       procedure :: get_cfl                                !< Calculate maximum CFL
@@ -1223,7 +1220,6 @@
       call this%cfg%sync(Pgrady)
       call this%cfg%sync(Pgradz)
    end subroutine get_pgrad
-<<<<<<< HEAD
 
 
    !> Calculate divergence of stress based on U/V/W/P (needed by LPT class)
@@ -1401,8 +1397,6 @@
       deallocate(dudy,dudz,dvdx,dvdz,dwdx,dwdy)
 
    end subroutine get_vorticity
-=======
->>>>>>> e21b0b1e
    
    
    !> Divide momentum by rho to form velocity
